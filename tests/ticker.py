--- conflicted
+++ resolved
@@ -58,7 +58,6 @@
         ticker.history(start="2022-01-01")
         ticker.history(start="2022-01-01", end="2022-03-01")
         yf.download([tkr], period="1wk")
-<<<<<<< HEAD
         ticker.isin
         ticker.major_holders
         ticker.institutional_holders
@@ -67,6 +66,7 @@
         ticker.splits
         ticker.actions
         ticker.shares
+        ticker.get_shares_full()
         ticker.info
         ticker.calendar
         ticker.recommendations
@@ -87,43 +87,11 @@
         ticker.earnings_trend
         ticker.earnings_dates
         ticker.earnings_forecasts
-=======
-        dat.isin
-        dat.major_holders
-        dat.institutional_holders
-        dat.mutualfund_holders
-        dat.dividends
-        dat.splits
-        dat.actions
-        dat.shares
-        dat.get_shares_full()
-        dat.info
-        dat.calendar
-        dat.recommendations
-        dat.earnings
-        dat.quarterly_earnings
-        dat.income_stmt
-        dat.quarterly_income_stmt
-        dat.balance_sheet
-        dat.quarterly_balance_sheet
-        dat.cashflow
-        dat.quarterly_cashflow
-        dat.recommendations_summary
-        dat.analyst_price_target
-        dat.revenue_forecasts
-        dat.sustainability
-        dat.options
-        dat.news
-        dat.earnings_trend
-        dat.earnings_dates
-        dat.earnings_forecasts
->>>>>>> b4628365
 
     def test_goodTicker(self):
         # that yfinance works when full api is called on same instance of ticker
 
         tkr = "IBM"
-<<<<<<< HEAD
         ticker = yf.Ticker(tkr, session=self.session)
 
         ticker.isin
@@ -134,6 +102,7 @@
         ticker.splits
         ticker.actions
         ticker.shares
+        ticker.get_shares_full()
         ticker.info
         ticker.calendar
         ticker.recommendations
@@ -158,43 +127,6 @@
         ticker.history(period="1wk")
         ticker.history(start="2022-01-01")
         ticker.history(start="2022-01-01", end="2022-03-01")
-=======
-        dat = yf.Ticker(tkr, session=self.session)
-
-        dat.isin
-        dat.major_holders
-        dat.institutional_holders
-        dat.mutualfund_holders
-        dat.dividends
-        dat.splits
-        dat.actions
-        dat.shares
-        dat.get_shares_full()
-        dat.info
-        dat.calendar
-        dat.recommendations
-        dat.earnings
-        dat.quarterly_earnings
-        dat.income_stmt
-        dat.quarterly_income_stmt
-        dat.balance_sheet
-        dat.quarterly_balance_sheet
-        dat.cashflow
-        dat.quarterly_cashflow
-        dat.recommendations_summary
-        dat.analyst_price_target
-        dat.revenue_forecasts
-        dat.sustainability
-        dat.options
-        dat.news
-        dat.earnings_trend
-        dat.earnings_dates
-        dat.earnings_forecasts
-
-        dat.history(period="1wk")
-        dat.history(start="2022-01-01")
-        dat.history(start="2022-01-01", end="2022-03-01")
->>>>>>> b4628365
         yf.download([tkr], period="1wk")
 
     def test_session_pruning_goodTkr(self):
