#!/usr/bin/env python
# -*- coding: UTF-8 -*-
#
# yfinance - market data downloader
# https://github.com/ranaroussi/yfinance

"""
Sanity check for most common library uses all working
- Stock: Microsoft
- ETF: Russell 2000 Growth
- Mutual fund: Vanguard 500 Index fund
- Index: S&P500
- Currency BTC-USD
"""

import yfinance as yf
import unittest
import os

symbols = ['MSFT','IWO', 'VFINX', '^GSPC', 'BTC-USD']
tickers = [yf.Ticker(symbol) for symbol in symbols]

class TestTicker(unittest.TestCase):
    def test_info_history(self):
        for ticker in tickers:
            # always should have info and history for valid symbols
            assert(ticker.info is not None and ticker.info != {})
            history = ticker.history(period="max")
            assert(history.empty is False and history is not None)

    def test_attributes(self):
        for ticker in tickers:
            ticker.isin
            ticker.major_holders
            ticker.institutional_holders
            ticker.mutualfund_holders
            ticker.dividends
            ticker.splits
            ticker.actions
            ticker.info
            ticker.calendar
            ticker.recommendations
            ticker.earnings
            ticker.quarterly_earnings
            ticker.financials
            ticker.quarterly_financials
            ticker.balance_sheet
            ticker.quarterly_balance_sheet
            ticker.cashflow
            ticker.quarterly_cashflow
            ticker.sustainability
            ticker.options
            ticker.news
            ticker.shares
<<<<<<< HEAD
            ticker.executives
=======
            ticker.earnings_history
            ticker.earnings_dates
>>>>>>> 773d003a

    def test_holders(self):
        for ticker in tickers:
            assert(ticker.info is not None and ticker.info != {})
            assert(ticker.major_holders is not None)
            assert(ticker.institutional_holders is not None)


if __name__ == '__main__':
    unittest.main()<|MERGE_RESOLUTION|>--- conflicted
+++ resolved
@@ -52,12 +52,9 @@
             ticker.options
             ticker.news
             ticker.shares
-<<<<<<< HEAD
             ticker.executives
-=======
             ticker.earnings_history
             ticker.earnings_dates
->>>>>>> 773d003a
 
     def test_holders(self):
         for ticker in tickers:
