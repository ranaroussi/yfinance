--- conflicted
+++ resolved
@@ -19,7 +19,6 @@
 
 
 class TestEarnings(unittest.TestCase):
-<<<<<<< HEAD
     '''
     Class for testings earnings property
     '''
@@ -60,17 +59,6 @@
         goog = yf.Ticker('GOOG')
 
         earnings = goog.earnings
-=======
-  '''
-  Class for testings earnings property
-  '''
-  @mock.patch('yfinance.utils.get_json',
-    side_effect=get_mocked_get_json(url_map0)
-  )
-
-  def test_mock(self,mock_get_json):
-    goog = yf.Ticker('GOOG')
->>>>>>> adad469e
 
         self.assertNotIn(34343000000, earnings) # This is the year we deleted
         self.assertEqual(12662000000, earnings['Earnings'].iloc[0])
