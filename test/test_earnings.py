'''
Module for testings earnings property
'''

import unittest
import yfinance as yf

from unittest import mock
from pathlib import Path

from mock import get_mocked_get_json
from math import isnan

# Mock based on https://stackoverflow.com/a/28507806/3558475:
data_path = Path(__file__).parent/'data'



class TestEarnings(unittest.TestCase):
    '''
    Class for testings earnings property
    '''
    url_map0 ={
  'https://finance.yahoo.com/quote/GOOG/financials': 'goog_financials.json'
}
<<<<<<< HEAD

=======
url_map_broken_goog ={
  'https://finance.yahoo.com/quote/GOOG/financials': 'broken_goog_financials.json'
}
class TestEarnings(unittest.TestCase):
    '''
    Class for testings earnings property
    '''
>>>>>>> c17a2915
    @mock.patch('yfinance.utils.get_json',
        side_effect=get_mocked_get_json(url_map0)
        )
    def test_mock(self,mock_get_json):
        goog = yf.Ticker('GOOG')

        earnings = goog.earnings

        earning_2017 = earnings['Earnings'].iloc[0]

        self.assertEqual(earning_2017,12662000000)

        self.assertEqual(len(mock_get_json.call_args_list), 2)

class TestDataValues(unittest.TestCase):
    '''
    Class for testing Missing or Incomplete Data values.
    Removed: quarterly earnings 1Q2020, yearly earnings 2019
    '''
<<<<<<< HEAD
    url_map0 ={
  'https://finance.yahoo.com/quote/GOOG/financials': 'goog_removed_data.json'
}
    url_map1 ={
  'https://finance.yahoo.com/quote/GOOG/financials': 'goog_removed.json'
}

    @mock.patch('yfinance.utils.get_json',
    side_effect=get_mocked_get_json(url_map0)
=======

    @mock.patch('yfinance.utils.get_json',
    side_effect=get_mocked_get_json(url_map_broken_goog)
>>>>>>> c17a2915
    )
    def test_no_yearly_data(self, mock_get_json):
        goog = yf.Ticker('GOOG')

        earnings = goog.earnings

<<<<<<< HEAD
        self.assertNotIn(34343000000, earnings['Earnings'])
        self.assertEqual(12662000000, earnings['Earnings'].iloc[0])
        self.assertEqual(30736000000, earnings['Earnings'].iloc[1])
        self.assertEqual(40269000000, earnings['Earnings'].iloc[2])


    @mock.patch('yfinance.utils.get_json',
    side_effect=get_mocked_get_json(url_map0)
=======
        self.assertNotIn(34343000000, earnings) # This is the year we deleted
        self.assertEqual(12662000000, earnings['Earnings'].iloc[0])
        self.assertEqual(30736000000, earnings['Earnings'].iloc[1])
        self.assertEqual(40269000000, earnings['Earnings'].iloc[2])
        self.assertEqual(3, earnings["Earnings"].size) #only have 3 years in total


    @mock.patch('yfinance.utils.get_json',
    side_effect=get_mocked_get_json(url_map_broken_goog)
    )
    def test_no_data(self, mock_get_json):
        pass

    @mock.patch('yfinance.utils.get_json',
    side_effect=get_mocked_get_json(url_map_broken_goog)
>>>>>>> c17a2915
    )
    def test_no_quarterly_data(self, mock_get_json):
        goog = yf.Ticker("GOOG")
        earnings = goog.quarterly_earnings["Earnings"]
<<<<<<< HEAD
=======

>>>>>>> c17a2915
        self.assertNotIn(6836000000, earnings)
        self.assertEqual(6959000000, earnings.iloc[0])
        self.assertEqual(11247000000, earnings.iloc[1])
        self.assertEqual(15227000000, earnings.iloc[2])
<<<<<<< HEAD
        self.assertTrue(earnings.size == 3)

    
    @mock.patch('yfinance.utils.get_json',
    side_effect=get_mocked_get_json(url_map1)
    )
    def test_annual_earnings_field_missing(self, mock_get_json):
        goog = yf.Ticker("GOOG")
        earnings = goog.earnings
        self.assertTrue(isnan(earnings['Earnings'].iloc[0]))

    @mock.patch('yfinance.utils.get_json',
    side_effect=get_mocked_get_json(url_map1)
    )
    def test_quarterly_earnings_field_missing(self, mock_get_json):
        goog = yf.Ticker("GOOG")
        earnings = goog.quarterly_earnings["Earnings"]
        self.assertTrue(isnan(earnings.iloc[0]))


=======
        self.assertEqual(3, earnings.size)

      
>>>>>>> c17a2915
if __name__ == '__main__':
  unittest.main()<|MERGE_RESOLUTION|>--- conflicted
+++ resolved
@@ -21,19 +21,9 @@
     Class for testings earnings property
     '''
     url_map0 ={
-  'https://finance.yahoo.com/quote/GOOG/financials': 'goog_financials.json'
-}
-<<<<<<< HEAD
+        'https://finance.yahoo.com/quote/GOOG/financials': 'goog_financials.json'
+    }
 
-=======
-url_map_broken_goog ={
-  'https://finance.yahoo.com/quote/GOOG/financials': 'broken_goog_financials.json'
-}
-class TestEarnings(unittest.TestCase):
-    '''
-    Class for testings earnings property
-    '''
->>>>>>> c17a2915
     @mock.patch('yfinance.utils.get_json',
         side_effect=get_mocked_get_json(url_map0)
         )
@@ -53,71 +43,44 @@
     Class for testing Missing or Incomplete Data values.
     Removed: quarterly earnings 1Q2020, yearly earnings 2019
     '''
-<<<<<<< HEAD
-    url_map0 ={
-  'https://finance.yahoo.com/quote/GOOG/financials': 'goog_removed_data.json'
-}
-    url_map1 ={
-  'https://finance.yahoo.com/quote/GOOG/financials': 'goog_removed.json'
-}
-
-    @mock.patch('yfinance.utils.get_json',
-    side_effect=get_mocked_get_json(url_map0)
-=======
+    url_map_broken_goog ={
+        'https://finance.yahoo.com/quote/GOOG/financials': 'broken_goog_financials.json'
+    }
+    url_map_missing_fields ={
+        'https://finance.yahoo.com/quote/GOOG/financials': 'goog_removed.json'
+    }
 
     @mock.patch('yfinance.utils.get_json',
     side_effect=get_mocked_get_json(url_map_broken_goog)
->>>>>>> c17a2915
     )
     def test_no_yearly_data(self, mock_get_json):
         goog = yf.Ticker('GOOG')
 
         earnings = goog.earnings
 
-<<<<<<< HEAD
-        self.assertNotIn(34343000000, earnings['Earnings'])
-        self.assertEqual(12662000000, earnings['Earnings'].iloc[0])
-        self.assertEqual(30736000000, earnings['Earnings'].iloc[1])
-        self.assertEqual(40269000000, earnings['Earnings'].iloc[2])
-
-
-    @mock.patch('yfinance.utils.get_json',
-    side_effect=get_mocked_get_json(url_map0)
-=======
         self.assertNotIn(34343000000, earnings) # This is the year we deleted
         self.assertEqual(12662000000, earnings['Earnings'].iloc[0])
         self.assertEqual(30736000000, earnings['Earnings'].iloc[1])
         self.assertEqual(40269000000, earnings['Earnings'].iloc[2])
         self.assertEqual(3, earnings["Earnings"].size) #only have 3 years in total
 
-
     @mock.patch('yfinance.utils.get_json',
     side_effect=get_mocked_get_json(url_map_broken_goog)
-    )
-    def test_no_data(self, mock_get_json):
-        pass
-
-    @mock.patch('yfinance.utils.get_json',
-    side_effect=get_mocked_get_json(url_map_broken_goog)
->>>>>>> c17a2915
     )
     def test_no_quarterly_data(self, mock_get_json):
         goog = yf.Ticker("GOOG")
         earnings = goog.quarterly_earnings["Earnings"]
-<<<<<<< HEAD
-=======
 
->>>>>>> c17a2915
         self.assertNotIn(6836000000, earnings)
         self.assertEqual(6959000000, earnings.iloc[0])
         self.assertEqual(11247000000, earnings.iloc[1])
         self.assertEqual(15227000000, earnings.iloc[2])
-<<<<<<< HEAD
         self.assertTrue(earnings.size == 3)
 
-    
+    # should we make these a different class?
+    # These are test for when the "earnings" field is missing in the pandas object
     @mock.patch('yfinance.utils.get_json',
-    side_effect=get_mocked_get_json(url_map1)
+    side_effect=get_mocked_get_json(url_map_missing_fields)
     )
     def test_annual_earnings_field_missing(self, mock_get_json):
         goog = yf.Ticker("GOOG")
@@ -125,18 +88,13 @@
         self.assertTrue(isnan(earnings['Earnings'].iloc[0]))
 
     @mock.patch('yfinance.utils.get_json',
-    side_effect=get_mocked_get_json(url_map1)
+    side_effect=get_mocked_get_json(url_map_missing_fields)
     )
     def test_quarterly_earnings_field_missing(self, mock_get_json):
         goog = yf.Ticker("GOOG")
         earnings = goog.quarterly_earnings["Earnings"]
         self.assertTrue(isnan(earnings.iloc[0]))
 
-
-=======
-        self.assertEqual(3, earnings.size)
-
       
->>>>>>> c17a2915
 if __name__ == '__main__':
   unittest.main()