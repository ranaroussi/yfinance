import functools
from functools import lru_cache

import logging
import hashlib
from base64 import b64decode
usePycryptodome = False  # slightly faster
# usePycryptodome = True
if usePycryptodome:
    from Crypto.Cipher import AES
    from Crypto.Util.Padding import unpad
else:
    from cryptography.hazmat.primitives import padding
    from cryptography.hazmat.primitives.ciphers import Cipher, algorithms, modes

import requests as requests
import re
from bs4 import BeautifulSoup

from frozendict import frozendict

try:
    import ujson as json
except ImportError:
    import json as json


from collections import deque
class KeyQueue:
    # I looked online for a 'deque' structure that 
    # keeps elements unique. Mission failed.
    # So creating structure here

    def __init__(self):
        self.q = deque()

    def add_working_key(self, k):
        if not k in self.q:
            self.q.insert(0, k)

        elif self.q[0] != k:
            # Move to top of queue
            self.q.remove(k)
            self.q.insert(0, k)

    def len(self):
        return len(self.q)

    def __getitem__(self, i):
        return self.q[i]


cache_maxsize = 64

logger = logging.getLogger(__name__)


def lru_cache_freezeargs(func):
    """
    Decorator transforms mutable dictionary and list arguments into immutable types
    Needed so lru_cache can cache method calls what has dict or list arguments.
    """

    @functools.wraps(func)
    def wrapped(*args, **kwargs):
        args = tuple([frozendict(arg) if isinstance(arg, dict) else arg for arg in args])
        kwargs = {k: frozendict(v) if isinstance(v, dict) else v for k, v in kwargs.items()}
        args = tuple([tuple(arg) if isinstance(arg, list) else arg for arg in args])
        kwargs = {k: tuple(v) if isinstance(v, list) else v for k, v in kwargs.items()}
        return func(*args, **kwargs)

    # copy over the lru_cache extra methods to this wrapper to be able to access them
    # after this decorator has been applied
    wrapped.cache_info = func.cache_info
    wrapped.cache_clear = func.cache_clear
    return wrapped


def _extract_extra_keys_from_stores(data):
    new_keys = [k for k in data.keys() if k not in ["context", "plugins"]]
    new_keys_values = set([data[k] for k in new_keys])

    # Maybe multiple keys have same value - keep one of each
    new_keys_uniq = []
    new_keys_uniq_values = set()
    for k in new_keys:
        v = data[k]
        if not v in new_keys_uniq_values:
            new_keys_uniq.append(k)
            new_keys_uniq_values.add(v)

    return [data[k] for k in new_keys_uniq]


def decrypt_cryptojs_aes_stores(data, keys=None):
    encrypted_stores = data['context']['dispatcher']['stores']

    password = None
    if keys is not None:
        if not isinstance(keys, list):
            if isinstance(keys, str):
                keys = [keys]
            else:
                raise TypeError(f"'keys' must be list not {type(keys)}")
        candidate_passwords = keys
    else:
        candidate_passwords = []

    if "_cs" in data and "_cr" in data:
        _cs = data["_cs"]
        _cr = data["_cr"]
        _cr = b"".join(int.to_bytes(i, length=4, byteorder="big", signed=True) for i in json.loads(_cr)["words"])
        password = hashlib.pbkdf2_hmac("sha1", _cs.encode("utf8"), _cr, 1, dklen=32).hex()

    encrypted_stores = b64decode(encrypted_stores)
    assert encrypted_stores[0:8] == b"Salted__"
    salt = encrypted_stores[8:16]
    encrypted_stores = encrypted_stores[16:]

    def _EVPKDF(password, salt, keySize=32, ivSize=16, iterations=1, hashAlgorithm="md5") -> tuple:
        """OpenSSL EVP Key Derivation Function
        Args:
            password (Union[str, bytes, bytearray]): Password to generate key from.
            salt (Union[bytes, bytearray]): Salt to use.
            keySize (int, optional): Output key length in bytes. Defaults to 32.
            ivSize (int, optional): Output Initialization Vector (IV) length in bytes. Defaults to 16.
            iterations (int, optional): Number of iterations to perform. Defaults to 1.
            hashAlgorithm (str, optional): Hash algorithm to use for the KDF. Defaults to 'md5'.
        Returns:
            key, iv: Derived key and Initialization Vector (IV) bytes.

        Taken from: https://gist.github.com/rafiibrahim8/0cd0f8c46896cafef6486cb1a50a16d3
        OpenSSL original code: https://github.com/openssl/openssl/blob/master/crypto/evp/evp_key.c#L78
        """

        assert iterations > 0, "Iterations can not be less than 1."

        if isinstance(password, str):
            password = password.encode("utf-8")

        final_length = keySize + ivSize
        key_iv = b""
        block = None

        while len(key_iv) < final_length:
            hasher = hashlib.new(hashAlgorithm)
            if block:
                hasher.update(block)
            hasher.update(password)
            hasher.update(salt)
            block = hasher.digest()
            for _ in range(1, iterations):
                block = hashlib.new(hashAlgorithm, block).digest()
            key_iv += block

        key, iv = key_iv[:keySize], key_iv[keySize:final_length]
        return key, iv

    def _decrypt(encrypted_stores, password, key, iv):
        if usePycryptodome:
            cipher = AES.new(key, AES.MODE_CBC, iv=iv)
            plaintext = cipher.decrypt(encrypted_stores)
            plaintext = unpad(plaintext, 16, style="pkcs7")
        else:
            cipher = Cipher(algorithms.AES(key), modes.CBC(iv))
            decryptor = cipher.decryptor()
            plaintext = decryptor.update(encrypted_stores) + decryptor.finalize()
            unpadder = padding.PKCS7(128).unpadder()
            plaintext = unpadder.update(plaintext) + unpadder.finalize()
            plaintext = plaintext.decode("utf-8")
        return plaintext

    if not password is None:
        try:
            key, iv = _EVPKDF(password, salt, keySize=32, ivSize=16, iterations=1, hashAlgorithm="md5")
        except:
            raise Exception("yfinance failed to decrypt Yahoo data response")
        plaintext = _decrypt(encrypted_stores, password, key, iv)
    else:
        success = False
        for i in range(len(candidate_passwords)):
            # print(f"Trying candiate pw {i+1}/{len(candidate_passwords)}")
            password = candidate_passwords[i]
            try:
                key, iv = _EVPKDF(password, salt, keySize=32, ivSize=16, iterations=1, hashAlgorithm="md5")

                plaintext = _decrypt(encrypted_stores, password, key, iv)

                success = True
                break
            except:
                pass
        if not success:
            raise Exception("yfinance failed to decrypt Yahoo data response")

    decoded_stores = json.loads(plaintext)
    return decoded_stores


_SCRAPE_URL_ = 'https://finance.yahoo.com/quote'


class TickerData:
    """
    Have one place to retrieve data from Yahoo API in order to ease caching and speed up operations
    """
    user_agent_headers = {
        'User-Agent': 'Mozilla/5.0 (Macintosh; Intel Mac OS X 10_10_1) AppleWebKit/537.36 (KHTML, like Gecko) Chrome/39.0.2171.95 Safari/537.36'}

    def __init__(self, ticker: str, session=None):
        self.ticker = ticker
        self._session = session or requests

        self.key_queue = KeyQueue()

    def get(self, url, user_agent_headers=None, params=None, proxy=None, timeout=30):
        proxy = self._get_proxy(proxy)
        response = self._session.get(
            url=url,
            params=params,
            proxies=proxy,
            timeout=timeout,
            headers=user_agent_headers or self.user_agent_headers)
        return response

    @lru_cache_freezeargs
    @lru_cache(maxsize=cache_maxsize)
    def cache_get(self, url, user_agent_headers=None, params=None, proxy=None, timeout=30):
        return self.get(url, user_agent_headers, params, proxy, timeout)

    def _get_proxy(self, proxy):
        # setup proxy in requests format
        if proxy is not None:
            if isinstance(proxy, dict) and "https" in proxy:
                proxy = proxy["https"]
            proxy = {"https": proxy}
        return proxy

    def _get_decryption_keys_from_yahoo_js(self, soup):
        result = None

        key_count = 4
        re_script = soup.find("script", string=re.compile("root.App.main")).text
        re_data = json.loads(re.search("root.App.main\s+=\s+(\{.*\})", re_script).group(1))
        re_data.pop("context", None)
        key_list = list(re_data.keys())
        if re_data.get("plugins"):  # 1) attempt to get last 4 keys after plugins
            ind = key_list.index("plugins")
            if len(key_list) > ind+1:
                sub_keys = key_list[ind+1:]
                if len(sub_keys) == key_count:
                    re_obj = {}
                    missing_val = False
                    for k in sub_keys:
                        if not re_data.get(k):
                            missing_val = True
                            break
                        re_obj.update({k: re_data.get(k)})
                    if not missing_val:
                        result = re_obj

        if not result is None:
            return [''.join(result.values())]

        re_keys = []    # 2) attempt scan main.js file approach to get keys
        prefix = "https://s.yimg.com/uc/finance/dd-site/js/main."
        tags = [tag['src'] for tag in soup.find_all('script') if prefix in tag.get('src', '')]
        for t in tags:
            response_js = self.cache_get(t)
            #
            if response_js.status_code != 200:
                time.sleep(random.randrange(10, 20))
                response_js.close()
            else:
                r_data = response_js.content.decode("utf8")
                re_list = [
                    x.group() for x in re.finditer(r"context.dispatcher.stores=JSON.parse((?:.*?\r?\n?)*)toString", r_data)
                ]
                for rl in re_list:
                    re_sublist = [x.group() for x in re.finditer(r"t\[\"((?:.*?\r?\n?)*)\"\]", rl)]
                    if len(re_sublist) == key_count:
                        re_keys = [sl.replace('t["', '').replace('"]', '') for sl in re_sublist]
                        break
                response_js.close()
            if len(re_keys) == key_count:
                break
        if len(re_keys) > 0:
            re_obj = {}
            missing_val = False
            for k in re_keys:
                if not re_data.get(k):
                    missing_val = True
                    break
                re_obj.update({k: re_data.get(k)})
            if not missing_val:
                return [''.join(re_obj.values())]

        return []

    @lru_cache_freezeargs
    @lru_cache(maxsize=cache_maxsize)
    def get_json_data_stores(self, sub_page: str = None, proxy=None) -> dict:
        '''
        get_json_data_stores returns a python dictionary of the data stores in yahoo finance web page.
        '''
        if sub_page:
            ticker_url = "{}/{}/{}".format(_SCRAPE_URL_, self.ticker, sub_page)
        else:
            ticker_url = "{}/{}".format(_SCRAPE_URL_, self.ticker)

        response = self.get(url=ticker_url, proxy=proxy)
        html = response.text

        # The actual json-data for stores is in a javascript assignment in the webpage
        try:
            json_str = html.split('root.App.main =')[1].split(
                '(this)')[0].split(';\n}')[0].strip()
        except IndexError:
            # Fetch failed, probably because Yahoo spam triggered
            return {}

        data = json.loads(json_str)

<<<<<<< HEAD

        # Decrypt! Prioritise keys most likely to work.
		# 1) First try keys that have definitely worked in this execution
        stores = None
        for k in self.key_queue:
=======
        # Gather decryption keys:
        soup = BeautifulSoup(response.content, "html.parser")
        keys = self._get_decryption_keys_from_yahoo_js(soup)
        if len(keys) == 0:
            msg = "No decryption keys could be extracted from JS file."
            if "requests_cache" in str(type(response)):
                msg += " Try flushing your 'requests_cache', probably parsing old JS."
            logger.warning("%s Falling back to backup decrypt methods.", msg)
        if len(keys) == 0:
            keys = []
>>>>>>> 6c70b866
            try:
                stores = decrypt_cryptojs_aes_stores(data, k)
            except Exception as e:
                if "failed to decrypt" in str(e):
                    pass
                else:
                    raise
            else:
                self.key_queue.add_working_key(k)
                break
        # 2) Next try backup keys hosted on GitHub
        if stores is None:
            keys_url = "https://github.com/ranaroussi/yfinance/raw/main/yfinance/scrapers/yahoo-keys.txt"
            response_gh = self.cache_get(keys_url)
            github_keys = response_gh.text.splitlines()
            for i in range(len(github_keys)-1, -1, -1):
                k = github_keys[i]
                try:
                    stores = decrypt_cryptojs_aes_stores(data, k)
                except Exception as e:
                    if "failed to decrypt" in str(e):
                        pass
                    else:
                        raise
                else:
                    self.key_queue.add_working_key(k)
                    break
        # 3) Next try extracting keys from the JS that Yahoo uses to en/decrypt:
        if stores is None:
            soup = BeautifulSoup(response.content, "html.parser")
            js_keys = self._get_decryption_keys_from_yahoo_js(soup)
            if len(js_keys) == 0:
                msg = "No decryption keys could be extracted from JS file."
                if "requests_cache" in str(type(response)):
                    msg += " Try flushing your 'requests_cache', probably parsing old JS."
                print("WARNING: " + msg)
            for k in js_keys:
                try:
                    stores = decrypt_cryptojs_aes_stores(data, k)
                except Exception as e:
                    if "failed to decrypt" in str(e):
                        pass
                    else:
                        raise
                else:
                    self.key_queue.add_working_key(k)
                    break
        # 4) Next try extracting keys from HTML payload - used to work but not now
        if stores is None:
            try:
                stores_extra_keys = _extract_extra_keys_from_stores(data)
                html_key = ''.join(stores_extra_keys[-4:])
            except:
                pass
            else:
                try:
                    stores = decrypt_cryptojs_aes_stores(data, html_key)
                except Exception as e:
                    if "failed to decrypt" in str(e):
                        pass
                    else:
                        raise
                else:
                    self.key_queue.add_working_key(html_key)

        if stores is None:
            raise Exception(f"{self.ticker}: Failed to extract data stores from web request")

        # return data
        new_data = json.dumps(stores).replace('{}', 'null')
        new_data = re.sub(
            r'{[\'|\"]raw[\'|\"]:(.*?),(.*?)}', r'\1', new_data)

        return json.loads(new_data)<|MERGE_RESOLUTION|>--- conflicted
+++ resolved
@@ -321,24 +321,10 @@
 
         data = json.loads(json_str)
 
-<<<<<<< HEAD
-
         # Decrypt! Prioritise keys most likely to work.
-		# 1) First try keys that have definitely worked in this execution
+		    # 1) First try keys that have definitely worked in this execution
         stores = None
         for k in self.key_queue:
-=======
-        # Gather decryption keys:
-        soup = BeautifulSoup(response.content, "html.parser")
-        keys = self._get_decryption_keys_from_yahoo_js(soup)
-        if len(keys) == 0:
-            msg = "No decryption keys could be extracted from JS file."
-            if "requests_cache" in str(type(response)):
-                msg += " Try flushing your 'requests_cache', probably parsing old JS."
-            logger.warning("%s Falling back to backup decrypt methods.", msg)
-        if len(keys) == 0:
-            keys = []
->>>>>>> 6c70b866
             try:
                 stores = decrypt_cryptojs_aes_stores(data, k)
             except Exception as e:
