#!/usr/bin/env python
# -*- coding: utf-8 -*-
#
# yfinance - market data downloader
# https://github.com/ranaroussi/yfinance
#
# Copyright 2017-2019 Ran Aroussi
#
# Licensed under the Apache License, Version 2.0 (the "License");
# you may not use this file except in compliance with the License.
# You may obtain a copy of the License at
#
#     http://www.apache.org/licenses/LICENSE-2.0
#
# Unless required by applicable law or agreed to in writing, software
# distributed under the License is distributed on an "AS IS" BASIS,
# WITHOUT WARRANTIES OR CONDITIONS OF ANY KIND, either express or implied.
# See the License for the specific language governing permissions and
# limitations under the License.
#

from __future__ import print_function

import time as _time
import datetime as _datetime
from typing import Optional

import pandas as _pd
import numpy as _np
import pandas as pd

from .data import TickerData

from urllib.parse import quote as urlencode

from . import utils

from . import shared
from .scrapers.analysis import Analysis
from .scrapers.fundamentals import Fundamentals
from .scrapers.holders import Holders
from .scrapers.quote import Quote

_BASE_URL_ = 'https://query2.finance.yahoo.com'
_SCRAPE_URL_ = 'https://finance.yahoo.com/quote'
_ROOT_URL_ = 'https://finance.yahoo.com'


class TickerBase:
    def __init__(self, ticker, session=None):
        self.ticker = ticker.upper()
        self.session = session
        self._history = None
        self._base_url = _BASE_URL_
        self._scrape_url = _SCRAPE_URL_
        self._tz = None

        self._isin = None
        self._news = []
        self._shares = None

        self._earnings_dates = None
        self._earnings_history = None

        self._earnings = None
        self._financials = None

        # accept isin as ticker
        if utils.is_isin(self.ticker):
            self.ticker = utils.get_ticker_by_isin(self.ticker, None, session)

        self._data: TickerData = TickerData(self.ticker, session=session)

        self._analysis = Analysis(self._data)
        self._holders = Holders(self._data)
        self._quote = Quote(self._data)
        self._fundamentals = Fundamentals(self._data)

    def stats(self, proxy=None):
        ticker_url = "{}/{}".format(self._scrape_url, self.ticker)

        # get info and sustainability
        data = self._data.get_json_data_stores(proxy=proxy)["QuoteSummaryStore"]
        return data

    def history(self, period="1mo", interval="1d",
                start=None, end=None, prepost=False, actions=True,
                auto_adjust=True, back_adjust=False, repair=False, keepna=False,
                proxy=None, rounding=False, timeout=10,
                debug=True, raise_errors=False) -> pd.DataFrame:
        """
        :Parameters:
            period : str
                Valid periods: 1d,5d,1mo,3mo,6mo,1y,2y,5y,10y,ytd,max
                Either Use period parameter or use start and end
            interval : str
                Valid intervals: 1m,2m,5m,15m,30m,60m,90m,1h,1d,5d,1wk,1mo,3mo
                Intraday data cannot extend last 60 days
            start: str
                Download start date string (YYYY-MM-DD) or _datetime.
                Default is 1900-01-01
            end: str
                Download end date string (YYYY-MM-DD) or _datetime.
                Default is now
            prepost : bool
                Include Pre and Post market data in results?
                Default is False
            auto_adjust: bool
                Adjust all OHLC automatically? Default is True
            back_adjust: bool
                Back-adjusted data to mimic true historical prices
            repair: bool
                Detect currency unit 100x mixups and attempt repair
                Default is False
            keepna: bool
                Keep NaN rows returned by Yahoo?
                Default is False
            proxy: str
                Optional. Proxy server URL scheme. Default is None
            rounding: bool
                Round values to 2 decimal places?
                Optional. Default is False = precision suggested by Yahoo!
            timeout: None or float
                If not None stops waiting for a response after given number of
                seconds. (Can also be a fraction of a second e.g. 0.01)
                Default is 10 seconds.
            debug: bool
                If passed as False, will suppress
                error message printing to console.
            raise_errors: bool
                If True, then raise errors as
                exceptions instead of printing to console.
        """

        if start or period is None or period.lower() == "max":
            # Check can get TZ. Fail => probably delisted
            tz = self._get_ticker_tz(debug, proxy, timeout)
            if tz is None:
                # Every valid ticker has a timezone. Missing = problem
                err_msg = "No timezone found, symbol may be delisted"
                shared._DFS[self.ticker] = utils.empty_df()
                shared._ERRORS[self.ticker] = err_msg
                if debug:
                    if raise_errors:
                        raise Exception('%s: %s' % (self.ticker, err_msg))
                    else:
                        print('- %s: %s' % (self.ticker, err_msg))
                return utils.empty_df()

            if end is None:
                end = int(_time.time())
            else:
                end = utils._parse_user_dt(end, tz)
            if start is None:
                if interval == "1m":
                    start = end - 604800  # Subtract 7 days
                else:
                    _UNIX_TIMESTAMP_1900 = -2208994789
                    start = _UNIX_TIMESTAMP_1900
            else:
                start = utils._parse_user_dt(start, tz)
            params = {"period1": start, "period2": end}
        else:
            period = period.lower()
            params = {"range": period}

        params["interval"] = interval.lower()
        params["includePrePost"] = prepost
        params["events"] = "div,splits"

        # 1) fix weired bug with Yahoo! - returning 60m for 30m bars
        if params["interval"] == "30m":
            params["interval"] = "15m"

        # setup proxy in requests format
        if proxy is not None:
            if isinstance(proxy, dict) and "https" in proxy:
                proxy = proxy["https"]
            proxy = {"https": proxy}

        # Getting data from json
        url = "{}/v8/finance/chart/{}".format(self._base_url, self.ticker)

        data = None

        try:
            data = self._data.get(
                url=url,
                params=params,
                timeout=timeout
            )
            if "Will be right back" in data.text or data is None:
                raise RuntimeError("*** YAHOO! FINANCE IS CURRENTLY DOWN! ***\n"
                                   "Our engineers are working quickly to resolve "
                                   "the issue. Thank you for your patience.")

            data = data.json()
        except Exception:
            pass

        err_msg = "No data found for this date range, symbol may be delisted"
        fail = False
        if data is None or not type(data) is dict:
            fail = True
        elif type(data) is dict and 'status_code' in data:
            err_msg += "(Yahoo status_code = {})".format(data["status_code"])
            fail = True
        elif "chart" in data and data["chart"]["error"]:
            err_msg = data["chart"]["error"]["description"]
            fail = True
        elif "chart" not in data or data["chart"]["result"] is None or not data["chart"]["result"]:
            fail = True
        elif period is not None and "timestamp" not in data["chart"]["result"][0] and period not in \
                data["chart"]["result"][0]["meta"]["validRanges"]:
            # User provided a bad period. The minimum should be '1d', but sometimes Yahoo accepts '1h'.
            err_msg = "Period '{}' is invalid, must be one of {}".format(period, data["chart"]["result"][0]["meta"][
                "validRanges"])
            fail = True
        if fail:
            shared._DFS[self.ticker] = utils.empty_df()
            shared._ERRORS[self.ticker] = err_msg
            if debug:
                if raise_errors:
                    raise Exception('%s: %s' % (self.ticker, err_msg))
                else:
                    print('%s: %s' % (self.ticker, err_msg))
            return utils.empty_df()

        # parse quotes
        try:
            quotes = utils.parse_quotes(data["chart"]["result"][0])
            # Yahoo bug fix - it often appends latest price even if after end date
            if end and not quotes.empty:
                endDt = _pd.to_datetime(_datetime.datetime.utcfromtimestamp(end))
                if quotes.index[quotes.shape[0] - 1] >= endDt:
                    quotes = quotes.iloc[0:quotes.shape[0] - 1]
        except Exception:
            shared._DFS[self.ticker] = utils.empty_df()
            shared._ERRORS[self.ticker] = err_msg
            if debug:
                if raise_errors:
                    raise Exception('%s: %s' % (self.ticker, err_msg))
                else:
                    print('%s: %s' % (self.ticker, err_msg))
            return shared._DFS[self.ticker]

        # 2) fix weired bug with Yahoo! - returning 60m for 30m bars
        if interval.lower() == "30m":
            quotes2 = quotes.resample('30T')
            quotes = _pd.DataFrame(index=quotes2.last().index, data={
                'Open': quotes2['Open'].first(),
                'High': quotes2['High'].max(),
                'Low': quotes2['Low'].min(),
                'Close': quotes2['Close'].last(),
                'Adj Close': quotes2['Adj Close'].last(),
                'Volume': quotes2['Volume'].sum()
            })
            try:
                quotes['Dividends'] = quotes2['Dividends'].max()
            except Exception:
                pass
            try:
                quotes['Stock Splits'] = quotes2['Dividends'].max()
            except Exception:
                pass

        tz_exchange = data["chart"]["result"][0]["meta"]["exchangeTimezoneName"]

        # Note: ordering is important. If you change order, run the tests!
        quotes = utils.set_df_tz(quotes, params["interval"], tz_exchange)
        quotes = utils.fix_Yahoo_dst_issue(quotes, params["interval"])
        quotes = utils.fix_Yahoo_returning_live_separate(quotes, params["interval"], tz_exchange)
        if repair:
            # Do this before auto/back adjust
            quotes = self._fix_zero_prices(quotes, interval, tz_exchange)
            quotes = self._fix_unit_mixups(quotes, interval, tz_exchange)

        # Auto/back adjust
        try:
            if auto_adjust:
                quotes = utils.auto_adjust(quotes)
            elif back_adjust:
                quotes = utils.back_adjust(quotes)
        except Exception as e:
            if auto_adjust:
                err_msg = "auto_adjust failed with %s" % e
            else:
                err_msg = "back_adjust failed with %s" % e
            shared._DFS[self.ticker] = utils.empty_df()
            shared._ERRORS[self.ticker] = err_msg
            if debug:
                if raise_errors:
                    raise Exception('%s: %s' % (self.ticker, err_msg))
                else:
                    print('%s: %s' % (self.ticker, err_msg))

        if rounding:
            quotes = _np.round(quotes, data[
                "chart"]["result"][0]["meta"]["priceHint"])
        quotes['Volume'] = quotes['Volume'].fillna(0).astype(_np.int64)

        # actions
        dividends, splits = utils.parse_actions(data["chart"]["result"][0])
        if start is not None:
            # Note: use pandas Timestamp as datetime.utcfromtimestamp has bugs on windows
            # https://github.com/python/cpython/issues/81708
            startDt = _pd.Timestamp(start, unit='s')
            if dividends is not None:
                dividends = dividends[dividends.index >= startDt]
            if splits is not None:
                splits = splits[splits.index >= startDt]
        if end is not None:
            endDt = _pd.Timestamp(end, unit='s')
            if dividends is not None:
                dividends = dividends[dividends.index < endDt]
            if splits is not None:
                splits = splits[splits.index < endDt]
        if splits is not None:
            splits = utils.set_df_tz(splits, interval, tz_exchange)
        if dividends is not None:
            dividends = utils.set_df_tz(dividends, interval, tz_exchange)

        # Prepare for combine
        intraday = params["interval"][-1] in ("m", 'h')
        if not intraday:
            # If localizing a midnight during DST transition hour when clocks roll back,
            # meaning clock hits midnight twice, then use the 2nd (ambiguous=True)
            quotes.index = _pd.to_datetime(quotes.index.date).tz_localize(tz_exchange, ambiguous=True)
            if dividends.shape[0] > 0:
                dividends.index = _pd.to_datetime(dividends.index.date).tz_localize(tz_exchange, ambiguous=True)
            if splits.shape[0] > 0:
                splits.index = _pd.to_datetime(splits.index.date).tz_localize(tz_exchange, ambiguous=True)

        # Combine
        df = quotes.sort_index()
        if dividends.shape[0] > 0:
            df = utils.safe_merge_dfs(df, dividends, interval)
        if "Dividends" in df.columns:
            df.loc[df["Dividends"].isna(), "Dividends"] = 0
        else:
            df["Dividends"] = 0.0
        if splits.shape[0] > 0:
            df = utils.safe_merge_dfs(df, splits, interval)
        if "Stock Splits" in df.columns:
            df.loc[df["Stock Splits"].isna(), "Stock Splits"] = 0
        else:
            df["Stock Splits"] = 0.0

        if intraday:
            df.index.name = "Datetime"
        else:
            df.index.name = "Date"

        # duplicates and missing rows cleanup
        df = df[~df.index.duplicated(keep='first')]
        self._history = df.copy()
        if not actions:
            df = df.drop(columns=["Dividends", "Stock Splits"])
        if not keepna:
            mask_nan_or_zero = (df.isna() | (df == 0)).all(axis=1)
            df = df.drop(mask_nan_or_zero.index[mask_nan_or_zero])

        return df

    # ------------------------

    def _reconstruct_interval(self, df_row, interval, bad_fields):
        if isinstance(df_row, _pd.DataFrame) or not isinstance(df_row, _pd.Series):
            raise Exception("'df_row' must be a Pandas Series not", type(df_row))
        if not isinstance(bad_fields, (list, set, _np.ndarray)):
            raise Exception("'bad_fields' must be a list/set not", type(bad_fields))

        data_cols = [c for c in ["Open", "High", "Low", "Close", "Adj Close"] if c in df_row.index]

        # If interval is weekly then can construct with daily. But if smaller intervals then
        # restricted to recent times:
        # - daily = hourly restricted to last 730 days
        sub_interval = None
        td_range = None
        if interval == "1wk":
            # Correct by fetching week of daily data
            sub_interval = "1d"
            td_range = _datetime.timedelta(days=7)
        elif interval == "1d":
            # Correct by fetching day of hourly data
            sub_interval = "1h"
            td_range = _datetime.timedelta(days=1)
        else:
            print("WARNING: Have not implemented repair for '{}' interval. Contact developers".format(interval))
            return df_row

        idx = df_row.name
        start = idx.date()
        if sub_interval == "1h" and (_datetime.date.today() - start) > _datetime.timedelta(days=729):
            # Don't bother requesting more price data, Yahoo will reject
            return None
        else:
            new_vals = {}

            if sub_interval == "1h":
                df_fine = self.history(start=start, end=start + td_range, interval=sub_interval, auto_adjust=False)
            else:
                df_fine = self.history(start=start - td_range, end=start + td_range, interval=sub_interval,
                                       auto_adjust=False)

            # First, check whether df_fine has different split-adjustment than df_row.
            # If it is different, then adjust df_fine to match df_row
            good_fields = list(set(data_cols) - set(bad_fields) - set("Adj Close"))
            if len(good_fields) == 0:
                raise Exception(
                    "No good fields, so cannot determine whether different split-adjustment. Contact developers")
            # median = df_row.loc[good_fields].median()
            # median_fine = _np.median(df_fine[good_fields].values)
            # ratio = median/median_fine
            # Better method to calculate split-adjustment:
            df_fine_from_idx = df_fine[df_fine.index >= idx]
            ratios = []
            for f in good_fields:
                if f == "Low":
                    ratios.append(df_row[f] / df_fine_from_idx[f].min())
                elif f == "High":
                    ratios.append(df_row[f] / df_fine_from_idx[f].max())
                elif f == "Open":
                    ratios.append(df_row[f] / df_fine_from_idx[f].iloc[0])
                elif f == "Close":
                    ratios.append(df_row[f] / df_fine_from_idx[f].iloc[-1])
            ratio = _np.mean(ratios)
            #
            ratio_rcp = round(1.0 / ratio, 1)
            ratio = round(ratio, 1)
            if ratio == 1 and ratio_rcp == 1:
                # Good!
                pass
            else:
                if ratio > 1:
                    # data has different split-adjustment than fine-grained data
                    # Adjust fine-grained to match
                    df_fine[data_cols] *= ratio
                elif ratio_rcp > 1:
                    # data has different split-adjustment than fine-grained data
                    # Adjust fine-grained to match
                    df_fine[data_cols] *= 1.0 / ratio_rcp

            if sub_interval != "1h":
                df_last_week = df_fine[df_fine.index < idx]
                df_fine = df_fine[df_fine.index >= idx]

            if "High" in bad_fields:
                new_vals["High"] = df_fine["High"].max()
            if "Low" in bad_fields:
                new_vals["Low"] = df_fine["Low"].min()
            if "Open" in bad_fields:
                if sub_interval != "1h" and idx != df_fine.index[0]:
                    # Exchange closed Monday. In this case, Yahoo sets Open to last week close
                    new_vals["Open"] = df_last_week["Close"][-1]
                    if "Low" in new_vals:
                        new_vals["Low"] = min(new_vals["Open"], new_vals["Low"])
                    elif new_vals["Open"] < df_row["Low"]:
                        new_vals["Low"] = new_vals["Open"]
                else:
                    new_vals["Open"] = df_fine["Open"].iloc[0]
            if "Close" in bad_fields:
                new_vals["Close"] = df_fine["Close"].iloc[-1]
                # Assume 'Adj Close' also corrupted, easier than detecting whether true
                new_vals["Adj Close"] = df_fine["Adj Close"].iloc[-1]

        return new_vals

    def _fix_unit_mixups(self, df, interval, tz_exchange):
        # Sometimes Yahoo returns few prices in cents/pence instead of $/£
        # I.e. 100x bigger
        # Easy to detect and fix, just look for outliers = ~100x local median

        if df.shape[0] == 0:
            return df
        if df.shape[0] == 1:
            # Need multiple rows to confidently identify outliers
            return df

        df2 = df.copy()

        if df.index.tz is None:
            df2.index = df2.index.tz_localize(tz_exchange)
        else:
            df2.index = df2.index.tz_convert(tz_exchange)

        # Only import scipy if users actually want function. To avoid
        # adding it to dependencies.
        from scipy import ndimage as _ndimage

        data_cols = ["High", "Open", "Low", "Close"]  # Order important, separate High from Low
        data_cols = [c for c in data_cols if c in df2.columns]
        median = _ndimage.median_filter(df2[data_cols].values, size=(3, 3), mode="wrap")

        if (median == 0).any():
            raise Exception("median contains zeroes, why?")
        ratio = df2[data_cols].values / median
        ratio_rounded = (ratio / 20).round() * 20  # round ratio to nearest 20
        f = ratio_rounded == 100

        # Store each mixup:
        mixups = {}
        for j in range(len(data_cols)):
            fj = f[:, j]
            if fj.any():
                dc = data_cols[j]
                for i in _np.where(fj)[0]:
                    idx = df2.index[i]
                    if idx not in mixups:
                        mixups[idx] = {"data": df2.loc[idx, data_cols], "fields": {dc}}
                    else:
                        mixups[idx]["fields"].add(dc)
        n_mixups = len(mixups)

        if len(mixups) > 0:
            # This first pass will correct all errors in Open/Close/AdjClose columns.
            # It will also attempt to correct Low/High columns, but only if can get price data.
            for idx in sorted(list(mixups.keys())):
                m = mixups[idx]
                new_values = self._reconstruct_interval(df2.loc[idx], interval, m["fields"])
                if not new_values is None:
                    for k in new_values:
                        df2.loc[idx, k] = new_values[k]
                    del mixups[idx]

            # This second pass will *crudely* "fix" any remaining errors in High/Low
            # simply by ensuring they don't contradict e.g. Low = 100x High
            if len(mixups) > 0:
                for idx in sorted(list(mixups.keys())):
                    m = mixups[idx]
                    row = df2.loc[idx, ["Open", "Close"]]
                    if "High" in m["fields"]:
                        df2.loc[idx, "High"] = row.max()
                        m["fields"].remove("High")
                    if "Low" in m["fields"]:
                        df2.loc[idx, "Low"] = row.min()
                        m["fields"].remove("Low")

                    if len(m["fields"]) == 0:
                        del mixups[idx]

            n_fixed = n_mixups - len(mixups)
            print("{}: fixed {} currency unit mixups in {} price data".format(self.ticker, n_fixed, interval))
            if len(mixups) > 0:
                print("    ... and failed to correct {}".format(len(mixups)))

        return df2

    def _fix_zero_prices(self, df, interval, tz_exchange):
        # Sometimes Yahoo returns prices=0 when obviously wrong e.g. Volume>0 and Close>0.
        # Easy to detect and fix

        if df.shape[0] == 0:
            return df
        if df.shape[0] == 1:
            # Need multiple rows to confidently identify outliers
            return df

        df2 = df.copy()

        if df2.index.tz is None:
            df2.index = df2.index.tz_localize(tz_exchange)
        else:
            df2.index = df2.index.tz_convert(tz_exchange)

        data_cols = ["Open", "High", "Low", "Close"]
        data_cols = [c for c in data_cols if c in df2.columns]
        f_zeroes = (df2[data_cols] == 0.0).values.any(axis=1)

        n_fixed = 0
        for i in _np.where(f_zeroes)[0]:
            idx = df2.index[i]
            df_row = df2.loc[idx]
            bad_fields = df2.columns[df_row.values == 0.0].values
            new_values = self._reconstruct_interval(df2.loc[idx], interval, bad_fields)
            if not new_values is None:
                for k in new_values:
                    df2.loc[idx, k] = new_values[k]
                n_fixed += 1

        if n_fixed > 0:
            print("{}: fixed {} price=0.0 errors in {} price data".format(self.ticker, n_fixed, interval))
        return df2

    def _get_ticker_tz(self, debug_mode, proxy, timeout):
        if self._tz is not None:
            return self._tz
        cache = utils.get_tz_cache()
        tz = cache.lookup(self.ticker)

        if tz and not utils.is_valid_timezone(tz):
            # Clear from cache and force re-fetch
            cache.store(self.ticker, None)
            tz = None

        if tz is None:
            tz = self._fetch_ticker_tz(debug_mode, proxy, timeout)

            if utils.is_valid_timezone(tz):
                # info fetch is relatively slow so cache timezone
                cache.store(self.ticker, tz)
            else:
                tz = None

        self._tz = tz
        return tz

    def _fetch_ticker_tz(self, debug_mode, proxy, timeout):
        # Query Yahoo for basic price data just to get returned timezone

        params = {"range": "1d", "interval": "1d"}

        # Getting data from json
        url = "{}/v8/finance/chart/{}".format(self._base_url, self.ticker)

        try:
            data = self._data.get(url=url, params=params, proxy=proxy, timeout=timeout)
            data = data.json()
        except Exception as e:
            if debug_mode:
                print("Failed to get ticker '{}' reason: {}".format(self.ticker, e))
            return None
        else:
            error = data.get('chart', {}).get('error', None)
            if error:
                # explicit error from yahoo API
                if debug_mode:
                    print("Got error from yahoo api for ticker {}, Error: {}".format(self.ticker, error))
            else:
                try:
                    return data["chart"]["result"][0]["meta"]["exchangeTimezoneName"]
                except Exception as err:
                    if debug_mode:
                        print("Could not get exchangeTimezoneName for ticker '{}' reason: {}".format(self.ticker, err))
                        print("Got response: ")
                        print("-------------")
                        print(" {}".format(data))
                        print("-------------")
        return None

<<<<<<< HEAD
    def _get_info(self, proxy=None):
        # setup proxy in requests format
        if proxy is not None:
            if isinstance(proxy, dict) and "https" in proxy:
                proxy = proxy["https"]
            proxy = {"https": proxy}

        if (self._info is not None) or (self._sustainability is not None) or (self._recommendations):
            # No need to fetch
            return

        ticker_url = "{}/{}".format(self._scrape_url, self.ticker)

        # get info and sustainability
        data = utils.get_json(ticker_url, proxy, self.session)

        # sustainability
        d = {}
        try:
            if isinstance(data.get('esgScores'), dict):
                for item in data['esgScores']:
                    if not isinstance(data['esgScores'][item], (dict, list)):
                        d[item] = data['esgScores'][item]

                s = _pd.DataFrame(index=[0], data=d)[-1:].T
                s.columns = ['Value']
                s.index.name = '%.f-%.f' % (
                    s[s.index == 'ratingYear']['Value'].values[0],
                    s[s.index == 'ratingMonth']['Value'].values[0])

                self._sustainability = s[~s.index.isin(
                    ['maxAge', 'ratingYear', 'ratingMonth'])]
        except Exception:
            pass

        # info (be nice to python 2)
        self._info = {}
        try:
            items = ['summaryProfile', 'financialData', 'quoteType',
                     'defaultKeyStatistics', 'assetProfile', 'summaryDetail']
            for item in items:
                if isinstance(data.get(item), dict):
                    self._info.update(data[item])
        except Exception:
            pass

        # For ETFs, provide this valuable data: the top holdings of the ETF
        try:
            if 'topHoldings' in data:
                self._info.update(data['topHoldings'])
        except Exception:
            pass

        # For ETFs & Mutual Funds, provide fund profile
        try:
            if 'fundProfile' in data:
                self._info.update(data['fundProfile'])
        except Exception:
            pass

        # For ETFs & Mutual Funds, provide fund performance
        try:
            if 'fundPerformance' in data:
                self._info.update(data['fundPerformance'])
        except Exception:
            pass

        try:
            if not isinstance(data.get('summaryDetail'), dict):
                # For some reason summaryDetail did not give any results. The price dict usually has most of the same info
                self._info.update(data.get('price', {}))
        except Exception:
            pass

        try:
            # self._info['regularMarketPrice'] = self._info['regularMarketOpen']
            self._info['regularMarketPrice'] = data.get('price', {}).get(
                'regularMarketPrice', self._info.get('regularMarketOpen', None))
        except Exception:
            pass

        try:
            self._info['preMarketPrice'] = data.get('price', {}).get(
                'preMarketPrice', self._info.get('preMarketPrice', None))
        except Exception:
            pass

        self._info['logo_url'] = ""
        try:
            domain = self._info['website'].split(
                '://')[1].split('/')[0].replace('www.', '')
            self._info['logo_url'] = 'https://logo.clearbit.com/%s' % domain
        except Exception:
            pass

        # events
        try:
            cal = _pd.DataFrame(
                data['calendarEvents']['earnings'])
            cal['earningsDate'] = _pd.to_datetime(
                cal['earningsDate'], unit='s')
            self._calendar = cal.T
            self._calendar.index = utils.camel2title(self._calendar.index)
            self._calendar.columns = ['Value']
        except Exception:
            pass

        # analyst recommendations
        try:
            rec = _pd.DataFrame(
                data['upgradeDowngradeHistory']['history'])
            rec['earningsDate'] = _pd.to_datetime(
                rec['epochGradeDate'], unit='s')
            rec.set_index('earningsDate', inplace=True)
            rec.index.name = 'Date'
            rec.columns = utils.camel2title(rec.columns)
            self._recommendations = rec[[
                'Firm', 'To Grade', 'From Grade', 'Action']].sort_index()
        except Exception:
            pass

    def _get_fundamentals(self, proxy=None):
        def cleanup(data):
            df = _pd.DataFrame(data).drop(columns=['maxAge'])
            for col in df.columns:
                df[col] = _np.where(
                    df[col].astype(str) == '-', _np.nan, df[col])

            df.set_index('endDate', inplace=True)
            try:
                df.index = _pd.to_datetime(df.index, unit='s')
            except ValueError:
                df.index = _pd.to_datetime(df.index)
            df = df.T
            df.columns.name = ''
            df.index.name = 'Breakdown'

            # rename incorrect yahoo key
            df.rename(index={'treasuryStock': 'Gains Losses Not Affecting Retained Earnings'}, inplace=True)

            df.index = utils.camel2title(df.index)
            return df

        # setup proxy in requests format
        if proxy is not None:
            if isinstance(proxy, dict) and "https" in proxy:
                proxy = proxy["https"]
            proxy = {"https": proxy}

        if self._fundamentals:
            return

        ticker_url = "{}/{}".format(self._scrape_url, self.ticker)

        # holders
        try:
            resp = utils.get_html(ticker_url + '/holders', proxy, self.session)
            holders = _pd.read_html(resp)
        except Exception:
            holders = []

        if len(holders) >= 3:
            self._major_holders = holders[0]
            self._institutional_holders = holders[1]
            self._mutualfund_holders = holders[2]
        elif len(holders) >= 2:
            self._major_holders = holders[0]
            self._institutional_holders = holders[1]
        elif len(holders) >= 1:
            self._major_holders = holders[0]

        # self._major_holders = holders[0]
        # self._institutional_holders = holders[1]

        if self._institutional_holders is not None:
            if 'Date Reported' in self._institutional_holders:
                self._institutional_holders['Date Reported'] = _pd.to_datetime(
                    self._institutional_holders['Date Reported'])
            if '% Out' in self._institutional_holders:
                self._institutional_holders['% Out'] = self._institutional_holders[
                    '% Out'].str.replace('%', '').astype(float) / 100

        if self._mutualfund_holders is not None:
            if 'Date Reported' in self._mutualfund_holders:
                self._mutualfund_holders['Date Reported'] = _pd.to_datetime(
                    self._mutualfund_holders['Date Reported'])
            if '% Out' in self._mutualfund_holders:
                self._mutualfund_holders['% Out'] = self._mutualfund_holders[
                    '% Out'].str.replace('%', '').astype(float) / 100

        self._get_info(proxy)

        # get fundamentals
        data = utils.get_json(ticker_url + '/financials', proxy, self.session)

        # generic patterns
        self._earnings = {"yearly": utils.empty_df(), "quarterly": utils.empty_df()}
        self._cashflow = {"yearly": utils.empty_df(), "quarterly": utils.empty_df()}
        self._balancesheet = {"yearly": utils.empty_df(), "quarterly": utils.empty_df()}
        self._financials = {"yearly": utils.empty_df(), "quarterly": utils.empty_df()}
        for key in (
            (self._cashflow, 'cashflowStatement', 'cashflowStatements'),
            (self._balancesheet, 'balanceSheet', 'balanceSheetStatements'),
            (self._financials, 'incomeStatement', 'incomeStatementHistory')
        ):
            item = key[1] + 'History'
            if isinstance(data.get(item), dict):
                try:
                    key[0]['yearly'] = cleanup(data[item][key[2]])
                except Exception:
                    pass

            item = key[1] + 'HistoryQuarterly'
            if isinstance(data.get(item), dict):
                try:
                    key[0]['quarterly'] = cleanup(data[item][key[2]])
                except Exception:
                    pass

        # earnings
        if isinstance(data.get('earnings'), dict):
            try:
                earnings = data['earnings']['financialsChart']
                earnings['financialCurrency'] = 'USD' if 'financialCurrency' not in data['earnings'] else data['earnings']['financialCurrency']
                self._earnings['financialCurrency'] = earnings['financialCurrency']
                df = _pd.DataFrame(earnings['yearly']).set_index('date')
                df.columns = utils.camel2title(df.columns)
                df.index.name = 'Year'
                self._earnings['yearly'] = df

                df = _pd.DataFrame(earnings['quarterly']).set_index('date')
                df.columns = utils.camel2title(df.columns)
                df.index.name = 'Quarter'
                self._earnings['quarterly'] = df
            except Exception:
                pass

        # shares outstanding
        try:
            # keep only years with non None data
            available_shares = [shares_data for shares_data in data['annualBasicAverageShares'] if shares_data]
            shares = _pd.DataFrame(available_shares)
            shares['Year'] = shares['asOfDate'].agg(lambda x: int(x[:4]))
            shares.set_index('Year', inplace=True)
            shares.drop(columns=['dataId', 'asOfDate',
                        'periodType', 'currencyCode'], inplace=True)
            shares.rename(
                columns={'reportedValue': "BasicShares"}, inplace=True)
            self._shares = shares
        except Exception:
            pass

        # Analysis
        data = utils.get_json(ticker_url + '/analysis', proxy, self.session)

        if isinstance(data.get('earningsTrend'), dict):
            try:
                analysis = _pd.DataFrame(data['earningsTrend']['trend'])
                analysis['endDate'] = _pd.to_datetime(analysis['endDate'])
                analysis.set_index('period', inplace=True)
                analysis.index = analysis.index.str.upper()
                analysis.index.name = 'Period'
                analysis.columns = utils.camel2title(analysis.columns)

                dict_cols = []

                for idx, row in analysis.iterrows():
                    for colname, colval in row.items():
                        if isinstance(colval, dict):
                            dict_cols.append(colname)
                            for k, v in colval.items():
                                new_colname = colname + ' ' + \
                                    utils.camel2title([k])[0]
                                analysis.loc[idx, new_colname] = v

                self._analysis = analysis[[
                    c for c in analysis.columns if c not in dict_cols]]
            except Exception:
                pass

        # Complementary key-statistics (currently fetching the important trailingPegRatio which is the value shown in the website)
        res = {}
        try:
            my_headers = {'user-agent': 'curl/7.55.1', 'accept': 'application/json', 'content-type': 'application/json',
                          'referer': 'https://finance.yahoo.com/', 'cache-control': 'no-cache', 'connection': 'close'}
            p = _re.compile(r'root\.App\.main = (.*);')
            r = _requests.session().get('https://finance.yahoo.com/quote/{}/key-statistics?p={}'.format(self.ticker,
                                                                                                        self.ticker), headers=my_headers)
            q_results = {}
            my_qs_keys = ['pegRatio']  # QuoteSummaryStore
            # , 'quarterlyPegRatio']  # QuoteTimeSeriesStore
            my_ts_keys = ['trailingPegRatio']

            # Complementary key-statistics
            data = _json.loads(p.findall(r.text)[0])
            key_stats = data['context']['dispatcher']['stores']['QuoteTimeSeriesStore']
            q_results.setdefault(self.ticker, [])
            for i in my_ts_keys:
                # j=0
                try:
                    # res = {i: key_stats['timeSeries'][i][1]['reportedValue']['raw']}
                    # We need to loop over multiple items, if they exist: 0,1,2,..
                    zzz = key_stats['timeSeries'][i]
                    for j in range(len(zzz)):
                        if key_stats['timeSeries'][i][j]:
                            res = {i: key_stats['timeSeries']
                                   [i][j]['reportedValue']['raw']}
                            q_results[self.ticker].append(res)

                # print(res)
                # q_results[ticker].append(res)
                except:
                    q_results[ticker].append({i: np.nan})

            res = {'Company': ticker}
            q_results[ticker].append(res)
        except Exception:
            pass

        if 'trailingPegRatio' in res:
            self._info['trailingPegRatio'] = res['trailingPegRatio']

        self._fundamentals = True

    def get_recommendations(self, proxy=None, as_dict=False, *args, **kwargs):
        self._get_info(proxy)
        data = self._recommendations
=======
    def get_recommendations(self, proxy=None, as_dict=False):
        self._quote.proxy = proxy
        data = self._quote.recommendations
>>>>>>> a0c47c99
        if as_dict:
            return data.to_dict()
        return data

    def get_calendar(self, proxy=None, as_dict=False):
        self._quote.proxy = proxy
        data = self._quote.calendar
        if as_dict:
            return data.to_dict()
        return data

    def get_major_holders(self, proxy=None, as_dict=False):
        self._holders.proxy = proxy
        data = self._holders.major
        if as_dict:
            return data.to_dict()
        return data

    def get_institutional_holders(self, proxy=None, as_dict=False):
        self._holders.proxy = proxy
        data = self._holders.institutional
        if data is not None:
            if as_dict:
                return data.to_dict()
            return data

    def get_mutualfund_holders(self, proxy=None, as_dict=False):
        self._holders.proxy = proxy
        data = self._holders.mutualfund
        if data is not None:
            if as_dict:
                return data.to_dict()
            return data

    def get_info(self, proxy=None) -> dict:
        self._quote.proxy = proxy
        data = self._quote.info
        return data

    def get_sustainability(self, proxy=None, as_dict=False):
        self._quote.proxy = proxy
        data = self._quote.sustainability
        if as_dict:
            return data.to_dict()
        return data

    def get_recommendations_summary(self, proxy=None, as_dict=False):
        self._quote.proxy = proxy
        data = self._quote.recommendations
        if as_dict:
            return data.to_dict()
        return data

    def get_analyst_price_target(self, proxy=None, as_dict=False):
        self._analysis.proxy = proxy
        data = self._analysis.analyst_price_target
        if as_dict:
            return data.to_dict()
        return data

    def get_rev_forecast(self, proxy=None, as_dict=False):
        self._analysis.proxy = proxy
        data = self._analysis.rev_est
        if as_dict:
            return data.to_dict()
        return data

    def get_earnings_forecast(self, proxy=None, as_dict=False):
        self._analysis.proxy = proxy
        data = self._analysis.eps_est
        if as_dict:
            return data.to_dict()
        return data

    def get_trend_details(self, proxy=None, as_dict=False):
        self._analysis.proxy = proxy
        data = self._analysis.analyst_trend_details
        if as_dict:
            return data.to_dict()
        return data

    def get_earnings_trend(self, proxy=None, as_dict=False):
        self._analysis.proxy = proxy
        data = self._analysis.earnings_trend
        if as_dict:
            return data.to_dict()
        return data

    def get_earnings(self, proxy=None, as_dict=False, freq="yearly"):
        self._fundamentals.proxy = proxy
        data = self._fundamentals.earnings[freq]
        if as_dict:
            dict_data = data.to_dict()
            dict_data['financialCurrency'] = 'USD' if 'financialCurrency' not in self._earnings else self._earnings[
                'financialCurrency']
            return dict_data
        return data

    def get_income_stmt(self, proxy=None, as_dict=False, freq="yearly"):
        self._fundamentals.proxy = proxy
        data = self._fundamentals.financials.get_income(freq=freq, proxy=proxy)
        if as_dict:
            return data.to_dict()
        return data

    def get_balance_sheet(self, proxy=None, as_dict=False, freq="yearly"):
        self._fundamentals.proxy = proxy
        data = self._fundamentals.financials.get_balance_sheet(freq=freq, proxy=proxy)
        if as_dict:
            return data.to_dict()
        return data

    def get_cashflow(self, proxy=None, as_dict=False, freq="yearly"):
        self._fundamentals.proxy = proxy
        data = self._fundamentals.financials.get_cash_flow(freq=freq, proxy=proxy)
        if as_dict:
            return data.to_dict()
        return data

    def get_dividends(self, proxy=None):
        if self._history is None:
            self.history(period="max", proxy=proxy)
        if self._history is not None and "Dividends" in self._history:
            dividends = self._history["Dividends"]
            return dividends[dividends != 0]
        return []

    def get_splits(self, proxy=None):
        if self._history is None:
            self.history(period="max", proxy=proxy)
        if self._history is not None and "Stock Splits" in self._history:
            splits = self._history["Stock Splits"]
            return splits[splits != 0]
        return []

    def get_actions(self, proxy=None):
        if self._history is None:
            self.history(period="max", proxy=proxy)
        if self._history is not None and "Dividends" in self._history and "Stock Splits" in self._history:
            actions = self._history[["Dividends", "Stock Splits"]]
            return actions[actions != 0].dropna(how='all').fillna(0)
        return []

    def get_shares(self, proxy=None, as_dict=False):
        self._fundamentals.proxy = proxy
        data = self._fundamentals.shares
        if as_dict:
            return data.to_dict()
        return data

    def get_isin(self, proxy=None) -> Optional[str]:
        # *** experimental ***
        if self._isin is not None:
            return self._isin

        ticker = self.ticker.upper()

        if "-" in ticker or "^" in ticker:
            self._isin = '-'
            return self._isin

        q = ticker

        self._quote.proxy = proxy
        if self._quote.info is None:
            # Don't print error message cause self._quote.info will print one
            return None
        if "shortName" in self._quote.info:
            q = self._quote.info['shortName']

        url = 'https://markets.businessinsider.com/ajax/' \
              'SearchController_Suggest?max_results=25&query=%s' \
              % urlencode(q)
        data = self._data.get(url=url, proxy=proxy).text

        search_str = '"{}|'.format(ticker)
        if search_str not in data:
            if q.lower() in data.lower():
                search_str = '"|'
                if search_str not in data:
                    self._isin = '-'
                    return self._isin
            else:
                self._isin = '-'
                return self._isin

        self._isin = data.split(search_str)[1].split('"')[0].split('|')[0]
        return self._isin

    def get_news(self, proxy=None):
        if self._news:
            return self._news

        # Getting data from json
        url = "{}/v1/finance/search?q={}".format(self._base_url, self.ticker)
        data = self._data.get(url=url, proxy=proxy)
        if "Will be right back" in data.text:
            raise RuntimeError("*** YAHOO! FINANCE IS CURRENTLY DOWN! ***\n"
                               "Our engineers are working quickly to resolve "
                               "the issue. Thank you for your patience.")
        data = data.json()

        # parse news
        self._news = data.get("news", [])
        return self._news

    def get_earnings_dates(self, proxy=None) -> Optional[pd.DataFrame]:
        if self._earnings_dates is not None:
            return self._earnings_dates

        page_size = 100  # YF caps at 100, don't go higher
        page_offset = 0
        dates = None
        while True:
            url = "{}/calendar/earnings?symbol={}&offset={}&size={}".format(
                _ROOT_URL_, self.ticker, page_offset, page_size)

            data = self._data.get(url=url, proxy=proxy).text

            if "Will be right back" in data:
                raise RuntimeError("*** YAHOO! FINANCE IS CURRENTLY DOWN! ***\n"
                                   "Our engineers are working quickly to resolve "
                                   "the issue. Thank you for your patience.")

            try:
                data = _pd.read_html(data)[0]
            except ValueError:
                if page_offset == 0:
                    # Should not fail on first page
                    if "Showing Earnings for:" in data:
                        # Actually YF was successful, problem is company doesn't have earnings history
                        dates = utils.empty_earnings_dates_df()
                break

            if dates is None:
                dates = data
            else:
                dates = _pd.concat([dates, data], axis=0)
            page_offset += page_size

        if dates is None or dates.shape[0] == 0:
            err_msg = "No earnings dates found, symbol may be delisted"
            print('- %s: %s' % (self.ticker, err_msg))
            return None
        dates = dates.reset_index(drop=True)

        # Drop redundant columns
        dates = dates.drop(["Symbol", "Company"], axis=1)

        # Convert types
        for cn in ["EPS Estimate", "Reported EPS", "Surprise(%)"]:
            dates.loc[dates[cn] == '-', cn] = "NaN"
            dates[cn] = dates[cn].astype(float)

        # Convert % to range 0->1:
        dates["Surprise(%)"] *= 0.01

        # Parse earnings date string
        cn = "Earnings Date"
        # - remove AM/PM and timezone from date string
        tzinfo = dates[cn].str.extract('([AP]M[a-zA-Z]*)$')
        dates[cn] = dates[cn].replace(' [AP]M[a-zA-Z]*$', '', regex=True)
        # - split AM/PM from timezone
        tzinfo = tzinfo[0].str.extract('([AP]M)([a-zA-Z]*)', expand=True)
        tzinfo.columns = ["AM/PM", "TZ"]
        # - combine and parse
        dates[cn] = dates[cn] + ' ' + tzinfo["AM/PM"]
        dates[cn] = _pd.to_datetime(dates[cn], format="%b %d, %Y, %I %p")
        # - instead of attempting decoding of ambiguous timezone abbreviation, just use 'info':
        self._quote.proxy = proxy
        dates[cn] = dates[cn].dt.tz_localize(
            tz=self._quote.info["exchangeTimezoneName"])

        dates = dates.set_index("Earnings Date")

        self._earnings_dates = dates

        return dates

    def get_earnings_history(self, proxy=None) -> Optional[pd.DataFrame]:
        if self._earnings_history is not None:
            return self._earnings_history

        url = "{}/calendar/earnings?symbol={}".format(_ROOT_URL_, self.ticker)
        data = self._data.get(url=url, proxy=proxy).text

        if "Will be right back" in data:
            raise RuntimeError("*** YAHOO! FINANCE IS CURRENTLY DOWN! ***\n"
                               "Our engineers are working quickly to resolve "
                               "the issue. Thank you for your patience.")

        try:
            # read_html returns a list of pandas Dataframes of all the tables in `data`
            data = _pd.read_html(data)[0]
            data.replace("-", _np.nan, inplace=True)

            data['EPS Estimate'] = _pd.to_numeric(data['EPS Estimate'])
            data['Reported EPS'] = _pd.to_numeric(data['Reported EPS'])
            self._earnings_history = data
        # if no tables are found a ValueError is thrown
        except ValueError:
            print("Could not find earnings history data for {}.".format(self.ticker))
            return
        return data<|MERGE_RESOLUTION|>--- conflicted
+++ resolved
@@ -638,339 +638,10 @@
                         print("-------------")
         return None
 
-<<<<<<< HEAD
-    def _get_info(self, proxy=None):
-        # setup proxy in requests format
-        if proxy is not None:
-            if isinstance(proxy, dict) and "https" in proxy:
-                proxy = proxy["https"]
-            proxy = {"https": proxy}
-
-        if (self._info is not None) or (self._sustainability is not None) or (self._recommendations):
-            # No need to fetch
-            return
-
-        ticker_url = "{}/{}".format(self._scrape_url, self.ticker)
-
-        # get info and sustainability
-        data = utils.get_json(ticker_url, proxy, self.session)
-
-        # sustainability
-        d = {}
-        try:
-            if isinstance(data.get('esgScores'), dict):
-                for item in data['esgScores']:
-                    if not isinstance(data['esgScores'][item], (dict, list)):
-                        d[item] = data['esgScores'][item]
-
-                s = _pd.DataFrame(index=[0], data=d)[-1:].T
-                s.columns = ['Value']
-                s.index.name = '%.f-%.f' % (
-                    s[s.index == 'ratingYear']['Value'].values[0],
-                    s[s.index == 'ratingMonth']['Value'].values[0])
-
-                self._sustainability = s[~s.index.isin(
-                    ['maxAge', 'ratingYear', 'ratingMonth'])]
-        except Exception:
-            pass
-
-        # info (be nice to python 2)
-        self._info = {}
-        try:
-            items = ['summaryProfile', 'financialData', 'quoteType',
-                     'defaultKeyStatistics', 'assetProfile', 'summaryDetail']
-            for item in items:
-                if isinstance(data.get(item), dict):
-                    self._info.update(data[item])
-        except Exception:
-            pass
-
-        # For ETFs, provide this valuable data: the top holdings of the ETF
-        try:
-            if 'topHoldings' in data:
-                self._info.update(data['topHoldings'])
-        except Exception:
-            pass
-
-        # For ETFs & Mutual Funds, provide fund profile
-        try:
-            if 'fundProfile' in data:
-                self._info.update(data['fundProfile'])
-        except Exception:
-            pass
-
-        # For ETFs & Mutual Funds, provide fund performance
-        try:
-            if 'fundPerformance' in data:
-                self._info.update(data['fundPerformance'])
-        except Exception:
-            pass
-
-        try:
-            if not isinstance(data.get('summaryDetail'), dict):
-                # For some reason summaryDetail did not give any results. The price dict usually has most of the same info
-                self._info.update(data.get('price', {}))
-        except Exception:
-            pass
-
-        try:
-            # self._info['regularMarketPrice'] = self._info['regularMarketOpen']
-            self._info['regularMarketPrice'] = data.get('price', {}).get(
-                'regularMarketPrice', self._info.get('regularMarketOpen', None))
-        except Exception:
-            pass
-
-        try:
-            self._info['preMarketPrice'] = data.get('price', {}).get(
-                'preMarketPrice', self._info.get('preMarketPrice', None))
-        except Exception:
-            pass
-
-        self._info['logo_url'] = ""
-        try:
-            domain = self._info['website'].split(
-                '://')[1].split('/')[0].replace('www.', '')
-            self._info['logo_url'] = 'https://logo.clearbit.com/%s' % domain
-        except Exception:
-            pass
-
-        # events
-        try:
-            cal = _pd.DataFrame(
-                data['calendarEvents']['earnings'])
-            cal['earningsDate'] = _pd.to_datetime(
-                cal['earningsDate'], unit='s')
-            self._calendar = cal.T
-            self._calendar.index = utils.camel2title(self._calendar.index)
-            self._calendar.columns = ['Value']
-        except Exception:
-            pass
-
-        # analyst recommendations
-        try:
-            rec = _pd.DataFrame(
-                data['upgradeDowngradeHistory']['history'])
-            rec['earningsDate'] = _pd.to_datetime(
-                rec['epochGradeDate'], unit='s')
-            rec.set_index('earningsDate', inplace=True)
-            rec.index.name = 'Date'
-            rec.columns = utils.camel2title(rec.columns)
-            self._recommendations = rec[[
-                'Firm', 'To Grade', 'From Grade', 'Action']].sort_index()
-        except Exception:
-            pass
-
-    def _get_fundamentals(self, proxy=None):
-        def cleanup(data):
-            df = _pd.DataFrame(data).drop(columns=['maxAge'])
-            for col in df.columns:
-                df[col] = _np.where(
-                    df[col].astype(str) == '-', _np.nan, df[col])
-
-            df.set_index('endDate', inplace=True)
-            try:
-                df.index = _pd.to_datetime(df.index, unit='s')
-            except ValueError:
-                df.index = _pd.to_datetime(df.index)
-            df = df.T
-            df.columns.name = ''
-            df.index.name = 'Breakdown'
-
-            # rename incorrect yahoo key
-            df.rename(index={'treasuryStock': 'Gains Losses Not Affecting Retained Earnings'}, inplace=True)
-
-            df.index = utils.camel2title(df.index)
-            return df
-
-        # setup proxy in requests format
-        if proxy is not None:
-            if isinstance(proxy, dict) and "https" in proxy:
-                proxy = proxy["https"]
-            proxy = {"https": proxy}
-
-        if self._fundamentals:
-            return
-
-        ticker_url = "{}/{}".format(self._scrape_url, self.ticker)
-
-        # holders
-        try:
-            resp = utils.get_html(ticker_url + '/holders', proxy, self.session)
-            holders = _pd.read_html(resp)
-        except Exception:
-            holders = []
-
-        if len(holders) >= 3:
-            self._major_holders = holders[0]
-            self._institutional_holders = holders[1]
-            self._mutualfund_holders = holders[2]
-        elif len(holders) >= 2:
-            self._major_holders = holders[0]
-            self._institutional_holders = holders[1]
-        elif len(holders) >= 1:
-            self._major_holders = holders[0]
-
-        # self._major_holders = holders[0]
-        # self._institutional_holders = holders[1]
-
-        if self._institutional_holders is not None:
-            if 'Date Reported' in self._institutional_holders:
-                self._institutional_holders['Date Reported'] = _pd.to_datetime(
-                    self._institutional_holders['Date Reported'])
-            if '% Out' in self._institutional_holders:
-                self._institutional_holders['% Out'] = self._institutional_holders[
-                    '% Out'].str.replace('%', '').astype(float) / 100
-
-        if self._mutualfund_holders is not None:
-            if 'Date Reported' in self._mutualfund_holders:
-                self._mutualfund_holders['Date Reported'] = _pd.to_datetime(
-                    self._mutualfund_holders['Date Reported'])
-            if '% Out' in self._mutualfund_holders:
-                self._mutualfund_holders['% Out'] = self._mutualfund_holders[
-                    '% Out'].str.replace('%', '').astype(float) / 100
-
-        self._get_info(proxy)
-
-        # get fundamentals
-        data = utils.get_json(ticker_url + '/financials', proxy, self.session)
-
-        # generic patterns
-        self._earnings = {"yearly": utils.empty_df(), "quarterly": utils.empty_df()}
-        self._cashflow = {"yearly": utils.empty_df(), "quarterly": utils.empty_df()}
-        self._balancesheet = {"yearly": utils.empty_df(), "quarterly": utils.empty_df()}
-        self._financials = {"yearly": utils.empty_df(), "quarterly": utils.empty_df()}
-        for key in (
-            (self._cashflow, 'cashflowStatement', 'cashflowStatements'),
-            (self._balancesheet, 'balanceSheet', 'balanceSheetStatements'),
-            (self._financials, 'incomeStatement', 'incomeStatementHistory')
-        ):
-            item = key[1] + 'History'
-            if isinstance(data.get(item), dict):
-                try:
-                    key[0]['yearly'] = cleanup(data[item][key[2]])
-                except Exception:
-                    pass
-
-            item = key[1] + 'HistoryQuarterly'
-            if isinstance(data.get(item), dict):
-                try:
-                    key[0]['quarterly'] = cleanup(data[item][key[2]])
-                except Exception:
-                    pass
-
-        # earnings
-        if isinstance(data.get('earnings'), dict):
-            try:
-                earnings = data['earnings']['financialsChart']
-                earnings['financialCurrency'] = 'USD' if 'financialCurrency' not in data['earnings'] else data['earnings']['financialCurrency']
-                self._earnings['financialCurrency'] = earnings['financialCurrency']
-                df = _pd.DataFrame(earnings['yearly']).set_index('date')
-                df.columns = utils.camel2title(df.columns)
-                df.index.name = 'Year'
-                self._earnings['yearly'] = df
-
-                df = _pd.DataFrame(earnings['quarterly']).set_index('date')
-                df.columns = utils.camel2title(df.columns)
-                df.index.name = 'Quarter'
-                self._earnings['quarterly'] = df
-            except Exception:
-                pass
-
-        # shares outstanding
-        try:
-            # keep only years with non None data
-            available_shares = [shares_data for shares_data in data['annualBasicAverageShares'] if shares_data]
-            shares = _pd.DataFrame(available_shares)
-            shares['Year'] = shares['asOfDate'].agg(lambda x: int(x[:4]))
-            shares.set_index('Year', inplace=True)
-            shares.drop(columns=['dataId', 'asOfDate',
-                        'periodType', 'currencyCode'], inplace=True)
-            shares.rename(
-                columns={'reportedValue': "BasicShares"}, inplace=True)
-            self._shares = shares
-        except Exception:
-            pass
-
-        # Analysis
-        data = utils.get_json(ticker_url + '/analysis', proxy, self.session)
-
-        if isinstance(data.get('earningsTrend'), dict):
-            try:
-                analysis = _pd.DataFrame(data['earningsTrend']['trend'])
-                analysis['endDate'] = _pd.to_datetime(analysis['endDate'])
-                analysis.set_index('period', inplace=True)
-                analysis.index = analysis.index.str.upper()
-                analysis.index.name = 'Period'
-                analysis.columns = utils.camel2title(analysis.columns)
-
-                dict_cols = []
-
-                for idx, row in analysis.iterrows():
-                    for colname, colval in row.items():
-                        if isinstance(colval, dict):
-                            dict_cols.append(colname)
-                            for k, v in colval.items():
-                                new_colname = colname + ' ' + \
-                                    utils.camel2title([k])[0]
-                                analysis.loc[idx, new_colname] = v
-
-                self._analysis = analysis[[
-                    c for c in analysis.columns if c not in dict_cols]]
-            except Exception:
-                pass
-
-        # Complementary key-statistics (currently fetching the important trailingPegRatio which is the value shown in the website)
-        res = {}
-        try:
-            my_headers = {'user-agent': 'curl/7.55.1', 'accept': 'application/json', 'content-type': 'application/json',
-                          'referer': 'https://finance.yahoo.com/', 'cache-control': 'no-cache', 'connection': 'close'}
-            p = _re.compile(r'root\.App\.main = (.*);')
-            r = _requests.session().get('https://finance.yahoo.com/quote/{}/key-statistics?p={}'.format(self.ticker,
-                                                                                                        self.ticker), headers=my_headers)
-            q_results = {}
-            my_qs_keys = ['pegRatio']  # QuoteSummaryStore
-            # , 'quarterlyPegRatio']  # QuoteTimeSeriesStore
-            my_ts_keys = ['trailingPegRatio']
-
-            # Complementary key-statistics
-            data = _json.loads(p.findall(r.text)[0])
-            key_stats = data['context']['dispatcher']['stores']['QuoteTimeSeriesStore']
-            q_results.setdefault(self.ticker, [])
-            for i in my_ts_keys:
-                # j=0
-                try:
-                    # res = {i: key_stats['timeSeries'][i][1]['reportedValue']['raw']}
-                    # We need to loop over multiple items, if they exist: 0,1,2,..
-                    zzz = key_stats['timeSeries'][i]
-                    for j in range(len(zzz)):
-                        if key_stats['timeSeries'][i][j]:
-                            res = {i: key_stats['timeSeries']
-                                   [i][j]['reportedValue']['raw']}
-                            q_results[self.ticker].append(res)
-
-                # print(res)
-                # q_results[ticker].append(res)
-                except:
-                    q_results[ticker].append({i: np.nan})
-
-            res = {'Company': ticker}
-            q_results[ticker].append(res)
-        except Exception:
-            pass
-
-        if 'trailingPegRatio' in res:
-            self._info['trailingPegRatio'] = res['trailingPegRatio']
-
-        self._fundamentals = True
-
-    def get_recommendations(self, proxy=None, as_dict=False, *args, **kwargs):
-        self._get_info(proxy)
-        data = self._recommendations
-=======
+
     def get_recommendations(self, proxy=None, as_dict=False):
         self._quote.proxy = proxy
         data = self._quote.recommendations
->>>>>>> a0c47c99
         if as_dict:
             return data.to_dict()
         return data
