#!/usr/bin/env python
# -*- coding: utf-8 -*-
#
# yfinance - market data downloader
# https://github.com/ranaroussi/yfinance
#
# Copyright 2017-2019 Ran Aroussi
#
# Licensed under the Apache License, Version 2.0 (the "License");
# you may not use this file except in compliance with the License.
# You may obtain a copy of the License at
#
#     http://www.apache.org/licenses/LICENSE-2.0
#
# Unless required by applicable law or agreed to in writing, software
# distributed under the License is distributed on an "AS IS" BASIS,
# WITHOUT WARRANTIES OR CONDITIONS OF ANY KIND, either express or implied.
# See the License for the specific language governing permissions and
# limitations under the License.
#

from __future__ import print_function

import warnings
import time as _time
import datetime as _datetime
import dateutil as _dateutil
from typing import Optional

import pandas as _pd
import numpy as _np
import pandas as pd

from .data import TickerData

from urllib.parse import quote as urlencode

from . import utils

from . import shared
from .scrapers.analysis import Analysis
from .scrapers.fundamentals import Fundamentals
from .scrapers.holders import Holders
from .scrapers.quote import Quote, FastInfo
import json as _json

_BASE_URL_ = 'https://query2.finance.yahoo.com'
_SCRAPE_URL_ = 'https://finance.yahoo.com/quote'
_ROOT_URL_ = 'https://finance.yahoo.com'

logger = utils.get_yf_logger()

class TickerBase:
    def __init__(self, ticker, session=None):
        self.ticker = ticker.upper()
        self.session = session
        self._history = None
        self._history_metadata = None
        self._base_url = _BASE_URL_
        self._scrape_url = _SCRAPE_URL_
        self._tz = None

        self._isin = None
        self._news = []
        self._shares = None

        self._earnings_dates = {}

        self._earnings = None
        self._financials = None

        # accept isin as ticker
        if utils.is_isin(self.ticker):
            self.ticker = utils.get_ticker_by_isin(self.ticker, None, session)

        self._data: TickerData = TickerData(self.ticker, session=session)

        self._analysis = Analysis(self._data)
        self._holders = Holders(self._data)
        self._quote = Quote(self._data)
        self._fundamentals = Fundamentals(self._data)

        self._fast_info = None

    def stats(self, proxy=None):
        ticker_url = "{}/{}".format(self._scrape_url, self.ticker)

        # get info and sustainability
        data = self._data.get_json_data_stores(proxy=proxy)["QuoteSummaryStore"]
        return data

    def history(self, period="1mo", interval="1d",
                start=None, end=None, prepost=False, actions=True,
                auto_adjust=True, back_adjust=False, repair=False, keepna=False,
                proxy=None, rounding=False, timeout=10,
                debug=None, # deprecated
                raise_errors=False) -> pd.DataFrame:
        """
        :Parameters:
            period : str
                Valid periods: 1d,5d,1mo,3mo,6mo,1y,2y,5y,10y,ytd,max
                Either Use period parameter or use start and end
            interval : str
                Valid intervals: 1m,2m,5m,15m,30m,60m,90m,1h,1d,5d,1wk,1mo,3mo
                Intraday data cannot extend last 60 days
            start: str
                Download start date string (YYYY-MM-DD) or _datetime, inclusive.
                Default is 1900-01-01
                E.g. for start="2020-01-01", the first data point will be on "2020-01-01"
            end: str
                Download end date string (YYYY-MM-DD) or _datetime, exclusive.
                Default is now
                E.g. for end="2023-01-01", the last data point will be on "2022-12-31"
            prepost : bool
                Include Pre and Post market data in results?
                Default is False
            auto_adjust: bool
                Adjust all OHLC automatically? Default is True
            back_adjust: bool
                Back-adjusted data to mimic true historical prices
            repair: bool or "silent"
                Detect currency unit 100x mixups and attempt repair.
                If True, fix & print summary. If "silent", just fix.
                Default is False
            keepna: bool
                Keep NaN rows returned by Yahoo?
                Default is False
            proxy: str
                Optional. Proxy server URL scheme. Default is None
            rounding: bool
                Round values to 2 decimal places?
                Optional. Default is False = precision suggested by Yahoo!
            timeout: None or float
                If not None stops waiting for a response after given number of
                seconds. (Can also be a fraction of a second e.g. 0.01)
                Default is 10 seconds.
            debug: bool
                If passed as False, will suppress message printing to console.
                DEPRECATED, will be removed in future version
            raise_errors: bool
                If True, then raise errors as Exceptions instead of logging.
        """

        if debug is not None:
            if debug:
                utils.print_once(f"yfinance: Ticker.history(debug={debug}) argument is deprecated and will be removed in future version. Do this instead: logging.getLogger('yfinance').setLevel(logging.ERROR)")
                logger.setLevel(logging.ERROR)
            else:
                utils.print_once(f"yfinance: Ticker.history(debug={debug}) argument is deprecated and will be removed in future version. Do this instead to suppress error messages: logging.getLogger('yfinance').setLevel(logging.CRITICAL)")
                logger.setLevel(logging.CRITICAL)

        if start or period is None or period.lower() == "max":
            # Check can get TZ. Fail => probably delisted
            tz = self._get_ticker_tz(proxy, timeout)
            if tz is None:
                # Every valid ticker has a timezone. Missing = problem
                err_msg = "No timezone found, symbol may be delisted"
                shared._DFS[self.ticker] = utils.empty_df()
                shared._ERRORS[self.ticker] = err_msg
                if raise_errors:
                    raise Exception('%s: %s' % (self.ticker, err_msg))
                else:
                    logger.error('%s: %s' % (self.ticker, err_msg))
                return utils.empty_df()

            if end is None:
                end = int(_time.time())
            else:
                end = utils._parse_user_dt(end, tz)
            if start is None:
                if interval == "1m":
                    start = end - 604800  # Subtract 7 days
                else:
                    _UNIX_TIMESTAMP_1900 = -2208994789
                    start = _UNIX_TIMESTAMP_1900
            else:
                start = utils._parse_user_dt(start, tz)
            params = {"period1": start, "period2": end}
        else:
            period = period.lower()
            params = {"range": period}

        params["interval"] = interval.lower()
        params["includePrePost"] = prepost

        # 1) fix weired bug with Yahoo! - returning 60m for 30m bars
        if params["interval"] == "30m":
            params["interval"] = "15m"

        # setup proxy in requests format
        if proxy is not None:
            if isinstance(proxy, dict) and "https" in proxy:
                proxy = proxy["https"]
            proxy = {"https": proxy}

        #if the ticker is MUTUALFUND or ETF, then get capitalGains events
        params["events"] = "div,splits,capitalGains"

        # Getting data from json
        url = "{}/v8/finance/chart/{}".format(self._base_url, self.ticker)

        data = None

        get_fn = self._data.get
        if end is not None:
            end_dt = _pd.Timestamp(end, unit='s').tz_localize("UTC")
            dt_now = end_dt.tzinfo.localize(_datetime.datetime.utcnow())
            data_delay = _datetime.timedelta(minutes=30)
            if end_dt+data_delay <= dt_now:
                # Date range in past so safe to fetch through cache:
                get_fn = self._data.cache_get
        try:
<<<<<<< HEAD
=======
            get_fn = self._data.get
            if end is not None:
                end_dt = _pd.Timestamp(end, unit='s').tz_localize("UTC")
                dt_now = _pd.Timestamp.utcnow()
                data_delay = _datetime.timedelta(minutes=30)
                if end_dt+data_delay <= dt_now:
                    # Date range in past so safe to fetch through cache:
                    get_fn = self._data.cache_get
>>>>>>> 142b1f3e
            data = get_fn(
                url=url,
                params=params,
                timeout=timeout
            )
            if "Will be right back" in data.text or data is None:
                raise RuntimeError("*** YAHOO! FINANCE IS CURRENTLY DOWN! ***\n"
                                   "Our engineers are working quickly to resolve "
                                   "the issue. Thank you for your patience.")

            data = data.json()
        except Exception:
            pass

        # Store the meta data that gets retrieved simultaneously
        try:
            self._history_metadata = data["chart"]["result"][0]["meta"]
        except Exception:
            self._history_metadata = {}
        self._history_metadata = utils.format_history_metadata(self._history_metadata)

        err_msg = "No data found for this date range, symbol may be delisted"
        fail = False
        if data is None or not type(data) is dict:
            fail = True
        elif type(data) is dict and 'status_code' in data:
            err_msg += "(Yahoo status_code = {})".format(data["status_code"])
            fail = True
        elif "chart" in data and data["chart"]["error"]:
            err_msg = data["chart"]["error"]["description"]
            fail = True
        elif "chart" not in data or data["chart"]["result"] is None or not data["chart"]["result"]:
            fail = True
        elif period is not None and "timestamp" not in data["chart"]["result"][0] and period not in \
                self._history_metadata["validRanges"]:
            # User provided a bad period. The minimum should be '1d', but sometimes Yahoo accepts '1h'.
            err_msg = "Period '{}' is invalid, must be one of {}".format(period, self._history_metadata[
                "validRanges"])
            fail = True
        if fail:
            shared._DFS[self.ticker] = utils.empty_df()
            shared._ERRORS[self.ticker] = err_msg
            if raise_errors:
                raise Exception('%s: %s' % (self.ticker, err_msg))
            else:
                logger.error('%s: %s' % (self.ticker, err_msg))
            return utils.empty_df()
        
        # parse quotes
        try:
            quotes = utils.parse_quotes(data["chart"]["result"][0])
            # Yahoo bug fix - it often appends latest price even if after end date
            if end and not quotes.empty:
                endDt = _pd.to_datetime(_datetime.datetime.utcfromtimestamp(end))
                if quotes.index[quotes.shape[0] - 1] >= endDt:
                    quotes = quotes.iloc[0:quotes.shape[0] - 1]
        except Exception:
            shared._DFS[self.ticker] = utils.empty_df()
            shared._ERRORS[self.ticker] = err_msg
            if raise_errors:
                raise Exception('%s: %s' % (self.ticker, err_msg))
            else:
                logger.error('%s: %s' % (self.ticker, err_msg))
            return shared._DFS[self.ticker]

        # 2) fix weired bug with Yahoo! - returning 60m for 30m bars
        if interval.lower() == "30m":
            quotes2 = quotes.resample('30T')
            quotes = _pd.DataFrame(index=quotes2.last().index, data={
                'Open': quotes2['Open'].first(),
                'High': quotes2['High'].max(),
                'Low': quotes2['Low'].min(),
                'Close': quotes2['Close'].last(),
                'Adj Close': quotes2['Adj Close'].last(),
                'Volume': quotes2['Volume'].sum()
            })
            try:
                quotes['Dividends'] = quotes2['Dividends'].max()
            except Exception:
                pass
            try:
                quotes['Stock Splits'] = quotes2['Dividends'].max()
            except Exception:
                pass

        # Select useful info from metadata
        quote_type = self._history_metadata["instrumentType"]
        expect_capital_gains = quote_type in ('MUTUALFUND', 'ETF')
        tz_exchange = self._history_metadata["exchangeTimezoneName"]

        # Note: ordering is important. If you change order, run the tests!
        quotes = utils.set_df_tz(quotes, params["interval"], tz_exchange)
        quotes = utils.fix_Yahoo_dst_issue(quotes, params["interval"])
        quotes = utils.fix_Yahoo_returning_live_separate(quotes, params["interval"], tz_exchange)
        intraday = params["interval"][-1] in ("m", 'h')
        if not prepost and intraday and "tradingPeriods" in self._history_metadata:
            quotes = utils.fix_Yahoo_returning_prepost_unrequested(quotes, params["interval"], self._history_metadata)

        # actions
        dividends, splits, capital_gains = utils.parse_actions(data["chart"]["result"][0])
        if not expect_capital_gains:
            capital_gains = None

        if splits is not None:
            splits = utils.set_df_tz(splits, interval, tz_exchange)
        if dividends is not None:
            dividends = utils.set_df_tz(dividends, interval, tz_exchange)
        if capital_gains is not None:
            capital_gains = utils.set_df_tz(capital_gains, interval, tz_exchange)
        if start is not None:
            startDt = quotes.index[0].floor('D')
            if dividends is not None:
                dividends = dividends.loc[startDt:]
            if capital_gains is not None:
                capital_gains = capital_gains.loc[startDt:]
            if splits is not None:
                splits = splits.loc[startDt:]
        if end is not None:
            endDt = _pd.Timestamp(end, unit='s').tz_localize(tz)
            if dividends is not None:
                dividends = dividends[dividends.index < endDt]
            if capital_gains is not None:
                capital_gains = capital_gains[capital_gains.index < endDt]
            if splits is not None:
                splits = splits[splits.index < endDt]

        # Prepare for combine
        intraday = params["interval"][-1] in ("m", 'h')
        if not intraday:
            # If localizing a midnight during DST transition hour when clocks roll back,
            # meaning clock hits midnight twice, then use the 2nd (ambiguous=True)
            quotes.index = _pd.to_datetime(quotes.index.date).tz_localize(tz_exchange, ambiguous=True, nonexistent='shift_forward')
            if dividends.shape[0] > 0:
                dividends.index = _pd.to_datetime(dividends.index.date).tz_localize(tz_exchange, ambiguous=True, nonexistent='shift_forward')
            if splits.shape[0] > 0:
                splits.index = _pd.to_datetime(splits.index.date).tz_localize(tz_exchange, ambiguous=True, nonexistent='shift_forward')

        # Combine
        df = quotes.sort_index()
        if dividends.shape[0] > 0:
            df = utils.safe_merge_dfs(df, dividends, interval)
        if "Dividends" in df.columns:
            df.loc[df["Dividends"].isna(), "Dividends"] = 0
        else:
            df["Dividends"] = 0.0
        if splits.shape[0] > 0:
            df = utils.safe_merge_dfs(df, splits, interval)
        if "Stock Splits" in df.columns:
            df.loc[df["Stock Splits"].isna(), "Stock Splits"] = 0
        else:
            df["Stock Splits"] = 0.0
        if expect_capital_gains:
            if capital_gains.shape[0] > 0:
                df = utils.safe_merge_dfs(df, capital_gains, interval)
            if "Capital Gains" in df.columns:
                df.loc[df["Capital Gains"].isna(),"Capital Gains"] = 0
            else:
                df["Capital Gains"] = 0.0

        df = df[~df.index.duplicated(keep='first')]  # must do before repair

        if repair==True or repair=="silent":
            # Do this before auto/back adjust
            df = self._fix_zeroes(df, interval, tz_exchange, prepost, silent=(repair=="silent"))
            df = self._fix_unit_mixups(df, interval, tz_exchange, prepost, silent=(repair=="silent"))

        # Auto/back adjust
        try:
            if auto_adjust:
                df = utils.auto_adjust(df)
            elif back_adjust:
                df = utils.back_adjust(df)
        except Exception as e:
            if auto_adjust:
                err_msg = "auto_adjust failed with %s" % e
            else:
                err_msg = "back_adjust failed with %s" % e
            shared._DFS[self.ticker] = utils.empty_df()
            shared._ERRORS[self.ticker] = err_msg
            if raise_errors:
                raise Exception('%s: %s' % (self.ticker, err_msg))
            else:
                logger.error('%s: %s' % (self.ticker, err_msg))

        if rounding:
            df = _np.round(df, data[
                "chart"]["result"][0]["meta"]["priceHint"])
        df['Volume'] = df['Volume'].fillna(0).astype(_np.int64)

        if intraday:
            df.index.name = "Datetime"
        else:
            df.index.name = "Date"

        self._history = df.copy()
        
        # missing rows cleanup
        if not actions:
            df = df.drop(columns=["Dividends", "Stock Splits", "Capital Gains"], errors='ignore')
        if not keepna:
            mask_nan_or_zero = (df.isna() | (df == 0)).all(axis=1)
            df = df.drop(mask_nan_or_zero.index[mask_nan_or_zero])

        return df

    # ------------------------

    def _reconstruct_intervals_batch(self, df, interval, prepost, tag=-1, silent=False):
        if not isinstance(df, _pd.DataFrame):
            raise Exception("'df' must be a Pandas DataFrame not", type(df))
        if interval == "1m":
            # Can't go smaller than 1m so can't reconstruct
            return df

        # Reconstruct values in df using finer-grained price data. Delimiter marks what to reconstruct

        if interval[1:] in ['d', 'wk', 'mo']:
            # Interday data always includes pre & post
            prepost = True
            intraday = False
        else:
            intraday = True

        price_cols = [c for c in ["Open", "High", "Low", "Close", "Adj Close"] if c in df]
        data_cols = price_cols + ["Volume"]

        # If interval is weekly then can construct with daily. But if smaller intervals then
        # restricted to recent times:
        intervals = ["1wk", "1d", "1h", "30m", "15m", "5m", "2m", "1m"]
        itds = {i:utils._interval_to_timedelta(interval) for i in intervals}
        nexts = {intervals[i]:intervals[i+1] for i in range(len(intervals)-1)}
        min_lookbacks = {"1wk":None, "1d":None, "1h":_datetime.timedelta(days=730)}
        for i in ["30m", "15m", "5m", "2m"]:
            min_lookbacks[i] = _datetime.timedelta(days=60)
        min_lookbacks["1m"] = _datetime.timedelta(days=30)
        if interval in nexts:
            sub_interval = nexts[interval]
            td_range = itds[interval]
        else:
            logger.warning("Have not implemented price repair for '%s' interval. Contact developers", interval)
            return df

        df = df.sort_index()

        f_repair = df[data_cols].to_numpy()==tag
        f_repair_rows = f_repair.any(axis=1)

        # Ignore old intervals for which Yahoo won't return finer data:
        m = min_lookbacks[sub_interval]
        if m is None:
            min_dt = None
        else:
            m -= _datetime.timedelta(days=1)  # allow space for 1-day padding
            min_dt = _pd.Timestamp.utcnow() - m
            min_dt = min_dt.tz_convert(df.index.tz).ceil("D")
        logger.debug(f"min_dt={min_dt} interval={interval} sub_interval={sub_interval}")
        if min_dt is not None:
            f_recent = df.index >= min_dt
            f_repair_rows = f_repair_rows & f_recent
            if not f_repair_rows.any():
                logger.info("Data too old to repair")
                return df

        dts_to_repair = df.index[f_repair_rows]
        indices_to_repair = _np.where(f_repair_rows)[0]

        if len(dts_to_repair) == 0:
            logger.info("Nothing needs repairing (dts_to_repair[] empty)")
            return df

        df_v2 = df.copy()
        df_v2["Repaired?"] = False
        f_good = ~(df[price_cols].isna().any(axis=1))
        f_good = f_good & (df[price_cols].to_numpy()!=tag).all(axis=1)
        df_good = df[f_good]

        # Group nearby NaN-intervals together to reduce number of Yahoo fetches
        dts_groups = [[dts_to_repair[0]]]
        last_dt = dts_to_repair[0]
        last_ind = indices_to_repair[0]
        td = utils._interval_to_timedelta(interval)
        # Note on setting max size: have to allow space for adding good data
        if sub_interval == "1mo":
            grp_max_size = _dateutil.relativedelta.relativedelta(years=2)
        elif sub_interval == "1wk":
            grp_max_size = _dateutil.relativedelta.relativedelta(years=2)
        elif sub_interval == "1d":
            grp_max_size = _dateutil.relativedelta.relativedelta(years=2)
        elif sub_interval == "1h":
            grp_max_size = _dateutil.relativedelta.relativedelta(years=1)
        elif sub_interval == "1m":
            grp_max_size = _datetime.timedelta(days=5)  # allow 2 days for buffer below
        else:
            grp_max_size = _datetime.timedelta(days=30)
        logger.debug(f"grp_max_size = {grp_max_size}")
        for i in range(1, len(dts_to_repair)):
            ind = indices_to_repair[i]
            dt = dts_to_repair[i]
            if dt.date() < dts_groups[-1][0].date()+grp_max_size:
                dts_groups[-1].append(dt)
            else:
                dts_groups.append([dt])
            last_dt = dt
            last_ind = ind

        logger.debug("Repair groups:")
        for g in dts_groups:
            logger.debug(f"- {g[0]} -> {g[-1]}")

        # Add some good data to each group, so can calibrate prices later:
        for i in range(len(dts_groups)):
            g = dts_groups[i]
            g0 = g[0]
            i0 = df_good.index.get_indexer([g0], method="nearest")[0]
            if i0 > 0:
                if (min_dt is None or df_good.index[i0-1] >= min_dt) and \
                    ((not intraday) or df_good.index[i0-1].date()==g0.date()):
                    i0 -= 1
            gl = g[-1]
            il = df_good.index.get_indexer([gl], method="nearest")[0]
            if il < len(df_good)-1:
                if (not intraday) or df_good.index[il+1].date()==gl.date():
                    il += 1
            good_dts = df_good.index[i0:il+1]
            dts_groups[i] += good_dts.to_list()
            dts_groups[i].sort()

        n_fixed = 0
        for g in dts_groups:
            df_block = df[df.index.isin(g)]
            logger.debug("df_block:")
            logger.debug(df_block)

            start_dt = g[0]
            start_d = start_dt.date()
            if sub_interval == "1h" and (_datetime.date.today() - start_d) > _datetime.timedelta(days=729):
                # Don't bother requesting more price data, Yahoo will reject
                logger.warning(f"Cannot reconstruct {interval} block starting {start_d}, too old, Yahoo will reject request for finer-grain data")
                continue
            elif sub_interval in ["30m", "15m"] and (_datetime.date.today() - start_d) > _datetime.timedelta(days=59):
                # Don't bother requesting more price data, Yahoo will reject
                logger.warning(f"Cannot reconstruct {interval} block starting {start_d}, too old, Yahoo will reject request for finer-grain data")
                continue

            td_1d = _datetime.timedelta(days=1)
            if interval in "1wk":
                fetch_start = start_d - td_range  # need previous week too
                fetch_end = g[-1].date() + td_range
            elif interval == "1d":
                fetch_start = start_d
                fetch_end = g[-1].date() + td_range
            else:
                fetch_start = g[0]
                fetch_end = g[-1] + td_range

            # The first and last day returned by Yahoo can be slightly wrong, so add buffer:
            fetch_start -= td_1d
            fetch_end += td_1d
            if intraday:
                fetch_start = fetch_start.date()
                fetch_end = fetch_end.date()+td_1d
            if min_dt is not None:
                fetch_start = max(min_dt.date(), fetch_start)
            logger.debug(f"Fetching {sub_interval} prepost={prepost} {fetch_start}->{fetch_end}")
            r = "silent" if silent else True
            df_fine = self.history(start=fetch_start, end=fetch_end, interval=sub_interval, auto_adjust=False, actions=False, prepost=prepost, repair=r, keepna=True)
            if df_fine is None or df_fine.empty:
                if not silent:
                    logger.warning(f"Cannot reconstruct {interval} block starting {start_d}, too old, Yahoo is rejecting request for finer-grain data")
                continue
            # Discard the buffer
            df_fine = df_fine.loc[g[0] : g[-1]+itds[sub_interval]-_datetime.timedelta(milliseconds=1)].copy()
            if df_fine.empty:
                if not silent:
                    print("YF: WARNING: Cannot reconstruct because Yahoo not returning data in interval")
                continue

            df_fine["ctr"] = 0
            if interval == "1wk":
                weekdays = ["MON", "TUE", "WED", "THU", "FRI", "SAT", "SUN"]
                week_end_day = weekdays[(df_block.index[0].weekday()+7-1)%7]
                df_fine["Week Start"] = df_fine.index.tz_localize(None).to_period("W-"+week_end_day).start_time
                grp_col = "Week Start"
            elif interval == "1d":
                df_fine["Day Start"] = pd.to_datetime(df_fine.index.date)
                grp_col = "Day Start"
            else:
                df_fine.loc[df_fine.index.isin(df_block.index), "ctr"] = 1
                df_fine["intervalID"] = df_fine["ctr"].cumsum()
                df_fine = df_fine.drop("ctr", axis=1)
                grp_col = "intervalID"
            df_fine = df_fine[~df_fine[price_cols].isna().all(axis=1)]

            df_fine_grp = df_fine.groupby(grp_col)
            df_new = df_fine_grp.agg(
                Open=("Open", "first"),
                Close=("Close", "last"),
                AdjClose=("Adj Close", "last"),
                Low=("Low", "min"),
                High=("High", "max"),
                Volume=("Volume", "sum")).rename(columns={"AdjClose":"Adj Close"})
            if grp_col in ["Week Start", "Day Start"]:
                df_new.index = df_new.index.tz_localize(df_fine.index.tz)
            else:
                df_fine["diff"] = df_fine["intervalID"].diff()
                new_index = _np.append([df_fine.index[0]], df_fine.index[df_fine["intervalID"].diff()>0])
                df_new.index = new_index

            logger.debug("df_new:")
            logger.debug(df_new)

            # Calibrate! Check whether 'df_fine' has different split-adjustment.
            # If different, then adjust to match 'df'
            common_index = _np.intersect1d(df_block.index, df_new.index)
            if len(common_index) == 0:
                # Can't calibrate so don't attempt repair
                logger.warning(f"Can't calibrate {interval} block starting {start_d} so aborting repair")
                continue
            df_new_calib = df_new[df_new.index.isin(common_index)][price_cols].to_numpy()
            df_block_calib = df_block[df_block.index.isin(common_index)][price_cols].to_numpy()
            calib_filter = (df_block_calib != tag)
            if not calib_filter.any():
                # Can't calibrate so don't attempt repair
                logger.warning(f"Can't calibrate {interval} block starting {start_d} so aborting repair")
                continue
            # Avoid divide-by-zero warnings:
            for j in range(len(price_cols)):
                f = ~calib_filter[:,j]
                if f.any():
                    df_block_calib[f,j] = 1
                    df_new_calib[f,j] = 1
            ratios = df_block_calib[calib_filter] / df_new_calib[calib_filter]
            weights = df_fine_grp.size()
            weights.index = df_new.index
            weights = weights[weights.index.isin(common_index)].to_numpy().astype(float)
            weights = weights[:,None]  # transpose
            weights = _np.tile(weights, len(price_cols))  # 1D -> 2D
            weights = weights[calib_filter]  # flatten
            ratio = _np.average(ratios, weights=weights)
            logger.debug(f"Price calibration ratio (raw) = {ratio}")
            ratio_rcp = round(1.0 / ratio, 1)
            ratio = round(ratio, 1)
            if ratio == 1 and ratio_rcp == 1:
                # Good!
                pass
            else:
                if ratio > 1:
                    # data has different split-adjustment than fine-grained data
                    # Adjust fine-grained to match
                    df_new[price_cols] *= ratio
                    df_new["Volume"] /= ratio
                elif ratio_rcp > 1:
                    # data has different split-adjustment than fine-grained data
                    # Adjust fine-grained to match
                    df_new[price_cols] *= 1.0 / ratio_rcp
                    df_new["Volume"] *= ratio_rcp

            # Repair!
            bad_dts = df_block.index[(df_block[price_cols+["Volume"]]==tag).to_numpy().any(axis=1)]

            no_fine_data_dts = []
            for idx in bad_dts:
                if not idx in df_new.index:
                    # Yahoo didn't return finer-grain data for this interval, 
                    # so probably no trading happened.
                    no_fine_data_dts.append(idx)
            if len(no_fine_data_dts) > 0:
                logger.debug(f"Yahoo didn't return finer-grain data for these intervals:")
                logger.debug(no_fine_data_dts)
            for idx in bad_dts:
                if not idx in df_new.index:
                    # Yahoo didn't return finer-grain data for this interval, 
                    # so probably no trading happened.
                    continue
                df_new_row = df_new.loc[idx]

                if interval == "1wk":
                    df_last_week = df_new.iloc[df_new.index.get_loc(idx)-1]
                    df_fine = df_fine.loc[idx:]

                df_bad_row = df.loc[idx]
                bad_fields = df_bad_row.index[df_bad_row==tag].to_numpy()
                if "High" in bad_fields:
                    df_v2.loc[idx, "High"] = df_new_row["High"]
                if "Low" in bad_fields:
                    df_v2.loc[idx, "Low"] = df_new_row["Low"]
                if "Open" in bad_fields:
                    if interval == "1wk" and idx != df_fine.index[0]:
                        # Exchange closed Monday. In this case, Yahoo sets Open to last week close
                        df_v2.loc[idx, "Open"] = df_last_week["Close"]
                        df_v2.loc[idx, "Low"] = min(df_v2.loc[idx, "Open"], df_v2.loc[idx, "Low"])
                    else:
                        df_v2.loc[idx, "Open"] = df_new_row["Open"]
                if "Close" in bad_fields:
                    df_v2.loc[idx, "Close"] = df_new_row["Close"]
                    # Assume 'Adj Close' also corrupted, easier than detecting whether true
                    df_v2.loc[idx, "Adj Close"] = df_new_row["Adj Close"]
                if "Volume" in bad_fields:
                    df_v2.loc[idx, "Volume"] = df_new_row["Volume"]
                df_v2.loc[idx, "Repaired?"] = True
                n_fixed += 1

        logger.debug("df_v2:")
        logger.debug(df_v2)

        return df_v2

    def _fix_unit_mixups(self, df, interval, tz_exchange, prepost, silent=False):
        # Sometimes Yahoo returns few prices in cents/pence instead of $/£
        # I.e. 100x bigger
        # Easy to detect and fix, just look for outliers = ~100x local median

        if df.shape[0] == 0:
            return df
        if df.shape[0] == 1:
            # Need multiple rows to confidently identify outliers
            logger.warning("Cannot check single-row table for 100x price errors")
            return df

        df2 = df.copy()

        if df.index.tz is None:
            df2.index = df2.index.tz_localize(tz_exchange)
        elif df2.index.tz != tz_exchange:
            df2.index = df2.index.tz_convert(tz_exchange)

        # Only import scipy if users actually want function. To avoid
        # adding it to dependencies.
        from scipy import ndimage as _ndimage

        data_cols = ["High", "Open", "Low", "Close", "Adj Close"]  # Order important, separate High from Low
        data_cols = [c for c in data_cols if c in df2.columns]
        f_zeroes = (df2[data_cols]==0).any(axis=1).to_numpy()
        if f_zeroes.any():
            df2_zeroes = df2[f_zeroes]
            df2 = df2[~f_zeroes]
        else:
            df2_zeroes = None
        if df2.shape[0] <= 1:
            logger.warning("Insufficient good data for detecting 100x price errors")
            return df
        df2_data = df2[data_cols].to_numpy()
        median = _ndimage.median_filter(df2_data, size=(3, 3), mode="wrap")
        ratio = df2_data / median
        ratio_rounded = (ratio / 20).round() * 20  # round ratio to nearest 20
        f = ratio_rounded == 100
        if not f.any():
            logger.info("No bad data (100x wrong) to repair")
            return df

        # Mark values to send for repair
        tag = -1.0
        for i in range(len(data_cols)):
            fi = f[:,i]
            c = data_cols[i]
            df2.loc[fi, c] = tag

        n_before = (df2_data==tag).sum()
        df2 = self._reconstruct_intervals_batch(df2, interval, prepost, tag, silent)
        df2_tagged = df2[data_cols].to_numpy()==tag
        n_after = (df2[data_cols].to_numpy()==tag).sum()

        if n_after > 0:
            # This second pass will *crudely* "fix" any remaining errors in High/Low
            # simply by ensuring they don't contradict e.g. Low = 100x High.
            f = df2_tagged
            for i in range(f.shape[0]):
                fi = f[i,:]
                if not fi.any():
                    continue
                idx = df2.index[i]

                c = "Open"
                j = data_cols.index(c)
                if fi[j]:
                    df2.loc[idx, c] = df.loc[idx, c] * 0.01
                #
                c = "Close"
                j = data_cols.index(c)
                if fi[j]:
                    df2.loc[idx, c] = df.loc[idx, c] * 0.01
                #
                c = "Adj Close"
                j = data_cols.index(c)
                if fi[j]:
                    df2.loc[idx, c] = df.loc[idx, c] * 0.01
                #
                c = "High"
                j = data_cols.index(c)
                if fi[j]:
                    df2.loc[idx, c] = df2.loc[idx, ["Open", "Close"]].max()
                #
                c = "Low"
                j = data_cols.index(c)
                if fi[j]:
                    df2.loc[idx, c] = df2.loc[idx, ["Open", "Close"]].min()

            df2_tagged = df2[data_cols].to_numpy()==tag
            n_after_crude = df2_tagged.sum()
        else:
            n_after_crude = n_after

        n_fixed = n_before - n_after_crude
        n_fixed_crudely = n_after - n_after_crude
        if not silent and n_fixed > 0:
            report_msg = f"{self.ticker}: fixed {n_fixed}/{n_before} currency unit mixups "
            if n_fixed_crudely > 0:
                report_msg += f"({n_fixed_crudely} crudely) "
            report_msg += f"in {interval} price data"
            logger.info('%s', report_msg)

        # Restore original values where repair failed
        f = df2_tagged
        for j in range(len(data_cols)):
            fj = f[:,j]
            if fj.any():
                c = data_cols[j]
                df2.loc[fj, c] = df.loc[fj, c]
        if df2_zeroes is not None:
            df2_zeroes["Repaired?"] = False
            df2 = _pd.concat([df2, df2_zeroes]).sort_index()
            df2.index = _pd.to_datetime()

        return df2

    def _fix_zeroes(self, df, interval, tz_exchange, prepost, silent=False):
        # Sometimes Yahoo returns prices=0 or NaN when trades occurred.
        # But most times when prices=0 or NaN returned is because no trades.
        # Impossible to distinguish, so only attempt repair if few or rare.

        if df.shape[0] == 0:
            return df

        intraday = interval[-1] in ("m", 'h')

        df = df.sort_index()  # important!
        df2 = df.copy()

        if df2.index.tz is None:
            df2.index = df2.index.tz_localize(tz_exchange)
        elif df2.index.tz != tz_exchange:
            df2.index = df2.index.tz_convert(tz_exchange)

        price_cols = [c for c in ["Open", "High", "Low", "Close", "Adj Close"] if c in df2.columns]
        f_prices_bad = (df2[price_cols] == 0.0) | df2[price_cols].isna()
        df2_reserve = None
        if intraday:
            # Ignore days with >50% intervals containing NaNs
            grp = pd.Series(f_prices_bad.any(axis=1), name="nan").groupby(f_prices_bad.index.date)
            nan_pct = grp.sum() / grp.count()
            dts = nan_pct.index[nan_pct>0.5]
            f_zero_or_nan_ignore = _np.isin(f_prices_bad.index.date, dts)
            df2_reserve = df2[f_zero_or_nan_ignore]
            df2 = df2[~f_zero_or_nan_ignore]
            f_prices_bad = (df2[price_cols] == 0.0) | df2[price_cols].isna()

        f_high_low_good = (~df2["High"].isna().to_numpy()) & (~df2["Low"].isna().to_numpy())
        f_change = df2["High"].to_numpy() != df2["Low"].to_numpy()
        f_vol_bad = (df2["Volume"]==0).to_numpy() & f_high_low_good & f_change

        # Check whether worth attempting repair
        f_prices_bad = f_prices_bad.to_numpy()
        f_bad_rows = f_prices_bad.any(axis=1) | f_vol_bad
        if not f_bad_rows.any():
            logger.info("No bad data (price=0) to repair")
            return df
        if f_prices_bad.sum() == len(price_cols)*len(df2):
            # Need some good data to calibrate
            logger.warning("No good data for calibration so cannot fix price=0 bad data")
            return df

        data_cols = price_cols + ["Volume"]

        # Mark values to send for repair
        tag = -1.0
        for i in range(len(price_cols)):
            c = price_cols[i]
            df2.loc[f_prices_bad[:,i], c] = tag
        df2.loc[f_vol_bad, "Volume"] = tag
        # If volume=0 or NaN for bad prices, then tag volume for repair
        f_vol_zero_or_nan = (df2["Volume"].to_numpy()==0) | (df2["Volume"].isna().to_numpy())
        df2.loc[f_prices_bad.any(axis=1) & f_vol_zero_or_nan, "Volume"] = tag
        # If volume=0 or NaN but price moved in interval, then tag volume for repair
        df2.loc[f_change & f_vol_zero_or_nan, "Volume"] = tag

        df2_tagged = df2[data_cols].to_numpy()==tag
        n_before = df2_tagged.sum()
        dts_tagged = df2.index[df2_tagged.any(axis=1)]
        df3 = self._reconstruct_intervals_batch(df2, interval, prepost, tag, silent)
        df3_tagged = df3[data_cols].to_numpy()==tag
        n_after = df3_tagged.sum()
        dts_not_repaired = df3.index[df3_tagged.any(axis=1)]
        n_fixed = n_before - n_after
        if not silent and n_fixed > 0:
            msg = f"{self.ticker}: fixed {n_fixed}/{n_before} value=0 errors in {interval} price data"
            if n_fixed < 4:
                dts_repaired = sorted(list(set(dts_tagged).difference(dts_not_repaired)))
                msg += f": {dts_repaired}"
            logger.info('%s', msg)

        if df2_reserve is not None:
            df2_reserve["Repaired?"] = False
            df3 = _pd.concat([df3, df2_reserve]).sort_index()

        # Restore original values where repair failed (i.e. remove tag values)
        f = df3[data_cols].to_numpy()==tag
        for j in range(len(data_cols)):
            fj = f[:,j]
            if fj.any():
                c = data_cols[j]
                df3.loc[fj, c] = df.loc[fj, c]

        return df3

    def _get_ticker_tz(self, proxy, timeout):
        if self._tz is not None:
            return self._tz
        cache = utils.get_tz_cache()
        tz = cache.lookup(self.ticker)

        if tz and not utils.is_valid_timezone(tz):
            # Clear from cache and force re-fetch
            cache.store(self.ticker, None)
            tz = None

        if tz is None:
            tz = self._fetch_ticker_tz(proxy, timeout)

            if utils.is_valid_timezone(tz):
                # info fetch is relatively slow so cache timezone
                cache.store(self.ticker, tz)
            else:
                tz = None

        self._tz = tz
        return tz

    def _fetch_ticker_tz(self, proxy, timeout):
        # Query Yahoo for fast price data just to get returned timezone

        params = {"range": "1d", "interval": "1d"}

        # Getting data from json
        url = "{}/v8/finance/chart/{}".format(self._base_url, self.ticker)

        try:
            data = self._data.cache_get(url=url, params=params, proxy=proxy, timeout=timeout)
            data = data.json()
        except Exception as e:
            logger.error("Failed to get ticker '{}' reason: {}".format(self.ticker, e))
            return None
        else:
            error = data.get('chart', {}).get('error', None)
            if error:
                # explicit error from yahoo API
                logger.debug("Got error from yahoo api for ticker {}, Error: {}".format(self.ticker, error))
            else:
                try:
                    return data["chart"]["result"][0]["meta"]["exchangeTimezoneName"]
                except Exception as err:
                    logger.error("Could not get exchangeTimezoneName for ticker '{}' reason: {}".format(self.ticker, err))
                    logger.debug("Got response: ")
                    logger.debug("-------------")
                    logger.debug(" {}".format(data))
                    logger.debug("-------------")
        return None

    def get_recommendations(self, proxy=None, as_dict=False):
        self._quote.proxy = proxy
        data = self._quote.recommendations
        if as_dict:
            return data.to_dict()
        return data

    def get_calendar(self, proxy=None, as_dict=False):
        self._quote.proxy = proxy
        data = self._quote.calendar
        if as_dict:
            return data.to_dict()
        return data

    def get_major_holders(self, proxy=None, as_dict=False):
        self._holders.proxy = proxy
        data = self._holders.major
        if as_dict:
            return data.to_dict()
        return data

    def get_institutional_holders(self, proxy=None, as_dict=False):
        self._holders.proxy = proxy
        data = self._holders.institutional
        if data is not None:
            if as_dict:
                return data.to_dict()
            return data

    def get_mutualfund_holders(self, proxy=None, as_dict=False):
        self._holders.proxy = proxy
        data = self._holders.mutualfund
        if data is not None:
            if as_dict:
                return data.to_dict()
            return data

    def get_info(self, proxy=None) -> dict:
        self._quote.proxy = proxy
        data = self._quote.info
        return data

    @property
    def fast_info(self):
        if self._fast_info is None:
            self._fast_info = FastInfo(self)
        return self._fast_info

    @property
    def basic_info(self):
        warnings.warn("'Ticker.basic_info' is renamed to 'Ticker.fast_info', hopefully purpose is clearer", DeprecationWarning)
        return self.fast_info

    def get_sustainability(self, proxy=None, as_dict=False):
        self._quote.proxy = proxy
        data = self._quote.sustainability
        if as_dict:
            return data.to_dict()
        return data

    def get_recommendations_summary(self, proxy=None, as_dict=False):
        self._quote.proxy = proxy
        data = self._quote.recommendations
        if as_dict:
            return data.to_dict()
        return data

    def get_analyst_price_target(self, proxy=None, as_dict=False):
        self._analysis.proxy = proxy
        data = self._analysis.analyst_price_target
        if as_dict:
            return data.to_dict()
        return data

    def get_rev_forecast(self, proxy=None, as_dict=False):
        self._analysis.proxy = proxy
        data = self._analysis.rev_est
        if as_dict:
            return data.to_dict()
        return data

    def get_earnings_forecast(self, proxy=None, as_dict=False):
        self._analysis.proxy = proxy
        data = self._analysis.eps_est
        if as_dict:
            return data.to_dict()
        return data

    def get_trend_details(self, proxy=None, as_dict=False):
        self._analysis.proxy = proxy
        data = self._analysis.analyst_trend_details
        if as_dict:
            return data.to_dict()
        return data

    def get_earnings_trend(self, proxy=None, as_dict=False):
        self._analysis.proxy = proxy
        data = self._analysis.earnings_trend
        if as_dict:
            return data.to_dict()
        return data

    def get_earnings(self, proxy=None, as_dict=False, freq="yearly"):
        """
        :Parameters:
            as_dict: bool
                Return table as Python dict
                Default is False
            freq: str
                "yearly" or "quarterly"
                Default is "yearly"
            proxy: str
                Optional. Proxy server URL scheme
                Default is None
        """
        self._fundamentals.proxy = proxy
        data = self._fundamentals.earnings[freq]
        if as_dict:
            dict_data = data.to_dict()
            dict_data['financialCurrency'] = 'USD' if 'financialCurrency' not in self._earnings else self._earnings[
                'financialCurrency']
            return dict_data
        return data

    def get_income_stmt(self, proxy=None, as_dict=False, pretty=False, freq="yearly", legacy=False):
        """
        :Parameters:
            as_dict: bool
                Return table as Python dict
                Default is False
            pretty: bool
                Format row names nicely for readability
                Default is False
            freq: str
                "yearly" or "quarterly"
                Default is "yearly"
            legacy: bool
                Return old financials tables. Useful for when new tables not available
                Default is False
            proxy: str
                Optional. Proxy server URL scheme
                Default is None
        """
        self._fundamentals.proxy = proxy

        if legacy:
            data = self._fundamentals.financials.get_income_scrape(freq=freq, proxy=proxy)
        else:
            data = self._fundamentals.financials.get_income_time_series(freq=freq, proxy=proxy)
            
        if pretty:
            data = data.copy()
            data.index = utils.camel2title(data.index, sep=' ', acronyms=["EBIT", "EBITDA", "EPS", "NI"])
        if as_dict:
            return data.to_dict()
        return data

    def get_incomestmt(self, proxy=None, as_dict=False, pretty=False, freq="yearly", legacy=False):
        return self.get_income_stmt(proxy, as_dict, pretty, freq, legacy)

    def get_financials(self, proxy=None, as_dict=False, pretty=False, freq="yearly", legacy=False):
        return self.get_income_stmt(proxy, as_dict, pretty, freq, legacy)

    def get_balance_sheet(self, proxy=None, as_dict=False, pretty=False, freq="yearly", legacy=False):
        """
        :Parameters:
            as_dict: bool
                Return table as Python dict
                Default is False
            pretty: bool
                Format row names nicely for readability
                Default is False
            freq: str
                "yearly" or "quarterly"
                Default is "yearly"
            legacy: bool
                Return old financials tables. Useful for when new tables not available
                Default is False
            proxy: str
                Optional. Proxy server URL scheme
                Default is None
        """
        self._fundamentals.proxy = proxy

        if legacy:
            data = self._fundamentals.financials.get_balance_sheet_scrape(freq=freq, proxy=proxy)
        else:
            data = self._fundamentals.financials.get_balance_sheet_time_series(freq=freq, proxy=proxy)

        if pretty:
            data = data.copy()
            data.index = utils.camel2title(data.index, sep=' ', acronyms=["PPE"])
        if as_dict:
            return data.to_dict()
        return data

    def get_balancesheet(self, proxy=None, as_dict=False, pretty=False, freq="yearly", legacy=False):
        return self.get_balance_sheet(proxy, as_dict, pretty, freq, legacy)

    def get_cash_flow(self, proxy=None, as_dict=False, pretty=False, freq="yearly", legacy=False):
        """
        :Parameters:
            as_dict: bool
                Return table as Python dict
                Default is False
            pretty: bool
                Format row names nicely for readability
                Default is False
            freq: str
                "yearly" or "quarterly"
                Default is "yearly"
            legacy: bool
                Return old financials tables. Useful for when new tables not available
                Default is False
            proxy: str
                Optional. Proxy server URL scheme
                Default is None
        """
        self._fundamentals.proxy = proxy

        if legacy:
            data = self._fundamentals.financials.get_cash_flow_scrape(freq=freq, proxy=proxy)
        else:
            data = self._fundamentals.financials.get_cash_flow_time_series(freq=freq, proxy=proxy)

        if pretty:
            data = data.copy()
            data.index = utils.camel2title(data.index, sep=' ', acronyms=["PPE"])
        if as_dict:
            return data.to_dict()
        return data

    def get_cashflow(self, proxy=None, as_dict=False, pretty=False, freq="yearly", legacy=False):
        return self.get_cash_flow(proxy, as_dict, pretty, freq, legacy)

    def get_dividends(self, proxy=None):
        if self._history is None:
            self.history(period="max", proxy=proxy)
        if self._history is not None and "Dividends" in self._history:
            dividends = self._history["Dividends"]
            return dividends[dividends != 0]
        return []

    def get_capital_gains(self, proxy=None):
        if self._history is None:
            self.history(period="max", proxy=proxy)
        if self._history is not None and "Capital Gains" in self._history:
            capital_gains = self._history["Capital Gains"]
            return capital_gains[capital_gains != 0]
        return []

    def get_splits(self, proxy=None):
        if self._history is None:
            self.history(period="max", proxy=proxy)
        if self._history is not None and "Stock Splits" in self._history:
            splits = self._history["Stock Splits"]
            return splits[splits != 0]
        return []

    def get_actions(self, proxy=None):
        if self._history is None:
            self.history(period="max", proxy=proxy)
        if self._history is not None and "Dividends" in self._history and "Stock Splits" in self._history:
            action_columns = ["Dividends", "Stock Splits"]
            if "Capital Gains" in self._history:
                action_columns.append("Capital Gains")
            actions = self._history[action_columns]
            return actions[actions != 0].dropna(how='all').fillna(0)
        return []

    def get_shares(self, proxy=None, as_dict=False):
        self._fundamentals.proxy = proxy
        data = self._fundamentals.shares
        if as_dict:
            return data.to_dict()
        return data

    def get_shares_full(self, start=None, end=None, proxy=None):
        # Process dates
        tz = self._get_ticker_tz(proxy=None, timeout=10)
        dt_now = _pd.Timestamp.utcnow().tz_convert(tz)
        if start is not None:
            start_ts = utils._parse_user_dt(start, tz)
            start = _pd.Timestamp.fromtimestamp(start_ts).tz_localize("UTC").tz_convert(tz)
            start_d = start.date()
        if end is not None:
            end_ts = utils._parse_user_dt(end, tz)
            end = _pd.Timestamp.fromtimestamp(end_ts).tz_localize("UTC").tz_convert(tz)
            end_d = end.date()
        if end is None:
            end = dt_now
        if start is None:
            start = end - _pd.Timedelta(days=548)  # 18 months
        if start >= end:
            logger.error("Start date must be before end")
            return None
        start = start.floor("D")
        end = end.ceil("D")
        
        # Fetch
        ts_url_base = "https://query2.finance.yahoo.com/ws/fundamentals-timeseries/v1/finance/timeseries/{0}?symbol={0}".format(self.ticker)
        shares_url = ts_url_base + "&period1={}&period2={}".format(int(start.timestamp()), int(end.timestamp()))
        try:
            json_str = self._data.cache_get(shares_url).text
            json_data = _json.loads(json_str)
        except:
            logger.error("%s: Yahoo web request for share count failed", self.ticker)
            return None
        try:
            fail = json_data["finance"]["error"]["code"] == "Bad Request"
        except:
            fail = False
        if fail:
            logger.error(f"%s: Yahoo web request for share count failed", self.ticker)
            return None

        shares_data = json_data["timeseries"]["result"]
        if not "shares_out" in shares_data[0]:
            return None
        try:
            df = _pd.Series(shares_data[0]["shares_out"], index=_pd.to_datetime(shares_data[0]["timestamp"], unit="s"))
        except Exception as e:
            logger.error(f"%s: Failed to parse shares count data: %s", self.ticker, e)
            return None

        df.index = df.index.tz_localize(tz)
        df = df.sort_index()
        return df

    def get_isin(self, proxy=None) -> Optional[str]:
        # *** experimental ***
        if self._isin is not None:
            return self._isin

        ticker = self.ticker.upper()

        if "-" in ticker or "^" in ticker:
            self._isin = '-'
            return self._isin

        q = ticker

        self._quote.proxy = proxy
        if self._quote.info is None:
            # Don't print error message cause self._quote.info will print one
            return None
        if "shortName" in self._quote.info:
            q = self._quote.info['shortName']

        url = 'https://markets.businessinsider.com/ajax/' \
              'SearchController_Suggest?max_results=25&query=%s' \
              % urlencode(q)
        data = self._data.cache_get(url=url, proxy=proxy).text

        search_str = '"{}|'.format(ticker)
        if search_str not in data:
            if q.lower() in data.lower():
                search_str = '"|'
                if search_str not in data:
                    self._isin = '-'
                    return self._isin
            else:
                self._isin = '-'
                return self._isin

        self._isin = data.split(search_str)[1].split('"')[0].split('|')[0]
        return self._isin

    def get_news(self, proxy=None):
        if self._news:
            return self._news

        # Getting data from json
        url = "{}/v1/finance/search?q={}".format(self._base_url, self.ticker)
        data = self._data.cache_get(url=url, proxy=proxy)
        if "Will be right back" in data.text:
            raise RuntimeError("*** YAHOO! FINANCE IS CURRENTLY DOWN! ***\n"
                               "Our engineers are working quickly to resolve "
                               "the issue. Thank you for your patience.")
        data = data.json()

        # parse news
        self._news = data.get("news", [])
        return self._news

    def get_earnings_dates(self, limit=12, proxy=None) -> Optional[pd.DataFrame]:
        """
        Get earning dates (future and historic)
        :param limit: max amount of upcoming and recent earnings dates to return.
                      Default value 12 should return next 4 quarters and last 8 quarters.
                      Increase if more history is needed.

        :param proxy: requests proxy to use.
        :return: pandas dataframe
        """
        if self._earnings_dates and limit in self._earnings_dates:
            return self._earnings_dates[limit]

        page_size = min(limit, 100)  # YF caps at 100, don't go higher
        page_offset = 0
        dates = None
        while True:
            url = "{}/calendar/earnings?symbol={}&offset={}&size={}".format(
                _ROOT_URL_, self.ticker, page_offset, page_size)

            data = self._data.cache_get(url=url, proxy=proxy).text

            if "Will be right back" in data:
                raise RuntimeError("*** YAHOO! FINANCE IS CURRENTLY DOWN! ***\n"
                                   "Our engineers are working quickly to resolve "
                                   "the issue. Thank you for your patience.")

            try:
                data = _pd.read_html(data)[0]
            except ValueError:
                if page_offset == 0:
                    # Should not fail on first page
                    if "Showing Earnings for:" in data:
                        # Actually YF was successful, problem is company doesn't have earnings history
                        dates = utils.empty_earnings_dates_df()
                break
            if dates is None:
                dates = data
            else:
                dates = _pd.concat([dates, data], axis=0)

            page_offset += page_size
            # got less data then we asked for or already fetched all we requested, no need to fetch more pages
            if len(data) < page_size or len(dates) >= limit:
                dates = dates.iloc[:limit]
                break
            else:
                # do not fetch more than needed next time
                page_size = min(limit - len(dates), page_size)

        if dates is None or dates.shape[0] == 0:
            err_msg = "No earnings dates found, symbol may be delisted"
            logger.error('%s: %s', self.ticker, err_msg)
            return None
        dates = dates.reset_index(drop=True)

        # Drop redundant columns
        dates = dates.drop(["Symbol", "Company"], axis=1)

        # Convert types
        for cn in ["EPS Estimate", "Reported EPS", "Surprise(%)"]:
            dates.loc[dates[cn] == '-', cn] = "NaN"
            dates[cn] = dates[cn].astype(float)

        # Convert % to range 0->1:
        dates["Surprise(%)"] *= 0.01

        # Parse earnings date string
        cn = "Earnings Date"
        # - remove AM/PM and timezone from date string
        tzinfo = dates[cn].str.extract('([AP]M[a-zA-Z]*)$')
        dates[cn] = dates[cn].replace(' [AP]M[a-zA-Z]*$', '', regex=True)
        # - split AM/PM from timezone
        tzinfo = tzinfo[0].str.extract('([AP]M)([a-zA-Z]*)', expand=True)
        tzinfo.columns = ["AM/PM", "TZ"]
        # - combine and parse
        dates[cn] = dates[cn] + ' ' + tzinfo["AM/PM"]
        dates[cn] = _pd.to_datetime(dates[cn], format="%b %d, %Y, %I %p")
        # - instead of attempting decoding of ambiguous timezone abbreviation, just use 'info':
        self._quote.proxy = proxy
        tz = self._get_ticker_tz(proxy=proxy, timeout=30)
        dates[cn] = dates[cn].dt.tz_localize(tz)

        dates = dates.set_index("Earnings Date")

        self._earnings_dates[limit] = dates

        return dates

    def get_history_metadata(self) -> dict:
        if self._history_metadata is None:
            # Request intraday data, because then Yahoo returns exchange schedule.
            self.history(period="1wk", interval="1h", prepost=True)
        return self._history_metadata<|MERGE_RESOLUTION|>--- conflicted
+++ resolved
@@ -204,23 +204,12 @@
         get_fn = self._data.get
         if end is not None:
             end_dt = _pd.Timestamp(end, unit='s').tz_localize("UTC")
-            dt_now = end_dt.tzinfo.localize(_datetime.datetime.utcnow())
+            dt_now = _pd.Timestamp.utcnow()
             data_delay = _datetime.timedelta(minutes=30)
             if end_dt+data_delay <= dt_now:
                 # Date range in past so safe to fetch through cache:
                 get_fn = self._data.cache_get
         try:
-<<<<<<< HEAD
-=======
-            get_fn = self._data.get
-            if end is not None:
-                end_dt = _pd.Timestamp(end, unit='s').tz_localize("UTC")
-                dt_now = _pd.Timestamp.utcnow()
-                data_delay = _datetime.timedelta(minutes=30)
-                if end_dt+data_delay <= dt_now:
-                    # Date range in past so safe to fetch through cache:
-                    get_fn = self._data.cache_get
->>>>>>> 142b1f3e
             data = get_fn(
                 url=url,
                 params=params,
