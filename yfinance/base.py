#!/usr/bin/env python
# -*- coding: utf-8 -*-
#
# yfinance - market data downloader
# https://github.com/ranaroussi/yfinance
#
# Copyright 2017-2019 Ran Aroussi
#
# Licensed under the Apache License, Version 2.0 (the "License");
# you may not use this file except in compliance with the License.
# You may obtain a copy of the License at
#
#     http://www.apache.org/licenses/LICENSE-2.0
#
# Unless required by applicable law or agreed to in writing, software
# distributed under the License is distributed on an "AS IS" BASIS,
# WITHOUT WARRANTIES OR CONDITIONS OF ANY KIND, either express or implied.
# See the License for the specific language governing permissions and
# limitations under the License.
#

from __future__ import print_function

import time as _time
import datetime as _datetime
import requests as _requests
import pandas as _pd
import numpy as _np
import re as _re

try:
    from urllib.parse import quote as urlencode
except ImportError:
    from urllib import quote as urlencode

from . import utils

import json as _json
# import re as _re
# import sys as _sys

from . import shared

_BASE_URL_ = 'https://query2.finance.yahoo.com'
_SCRAPE_URL_ = 'https://finance.yahoo.com/quote'
_ROOT_URL_ = 'https://finance.yahoo.com'


class TickerBase():
    def __init__(self, ticker, session=None):
        self.ticker = ticker.upper()
        self.session = session
        self._history = None
        self._base_url = _BASE_URL_
        self._scrape_url = _SCRAPE_URL_

        self._fundamentals = False
        self._info = None
        self._analysis = None
        self._sustainability = None
        self._recommendations = None
        self._major_holders = None
        self._institutional_holders = None
        self._mutualfund_holders = None
        self._isin = None
        self._news = []
        self._shares = None

        self._calendar = None
        self._expirations = {}
        self._earnings_dates = None
        self._earnings_history = None

        self._earnings = None
        self._financials = None
        self._balancesheet = None
        self._cashflow = None

        # accept isin as ticker
        if utils.is_isin(self.ticker):
            self.ticker = utils.get_ticker_by_isin(self.ticker, None, session)

    def stats(self, proxy=None):
        # setup proxy in requests format
        if proxy is not None:
            if isinstance(proxy, dict) and "https" in proxy:
                proxy = proxy["https"]
            proxy = {"https": proxy}

        if self._fundamentals:
            return

        ticker_url = "{}/{}".format(self._scrape_url, self.ticker)

        # get info and sustainability
        data = utils.get_json(ticker_url, proxy, self.session)
        return data

    def history(self, period="1mo", interval="1d",
                start=None, end=None, prepost=False, actions=True,
                auto_adjust=True, back_adjust=False, keepna=False,
                proxy=None, rounding=False, tz=None, timeout=None, **kwargs):
        """
        :Parameters:
            period : str
                Valid periods: 1d,5d,1mo,3mo,6mo,1y,2y,5y,10y,ytd,max
                Either Use period parameter or use start and end
            interval : str
                Valid intervals: 1m,2m,5m,15m,30m,60m,90m,1h,1d,5d,1wk,1mo,3mo
                Intraday data cannot extend last 60 days
            start: str
                Download start date string (YYYY-MM-DD) or _datetime.
                Default is 1900-01-01
            end: str
                Download end date string (YYYY-MM-DD) or _datetime.
                Default is now
            prepost : bool
                Include Pre and Post market data in results?
                Default is False
            auto_adjust: bool
                Adjust all OHLC automatically? Default is True
            back_adjust: bool
                Back-adjusted data to mimic true historical prices
            keepna: bool
                Keep NaN rows returned by Yahoo?
                Default is False
            proxy: str
                Optional. Proxy server URL scheme. Default is None
            rounding: bool
                Round values to 2 decimal places?
                Optional. Default is False = precision suggested by Yahoo!
            tz: str
                Optional timezone locale for dates.
                (default data is returned as non-localized dates)
            timeout: None or float
                If not None stops waiting for a response after given number of
                seconds. (Can also be a fraction of a second e.g. 0.01)
                Default is None.
            **kwargs: dict
                debug: bool
                    Optional. If passed as False, will suppress
                    error message printing to console.
        """

        if start or period is None or period.lower() == "max":
            if end is None:
                end = int(_time.time())
            elif isinstance(end, _datetime.datetime):
                end = int(_time.mktime(end.timetuple()))
            else:
                end = int(_time.mktime(_time.strptime(str(end), '%Y-%m-%d')))
            if start is None:
                if interval == "1m":
                    start = end - 604800  # Subtract 7 days
                else:
                    start = -631159200
            elif isinstance(start, _datetime.datetime):
                start = int(_time.mktime(start.timetuple()))
            else:
                start = int(_time.mktime(
                    _time.strptime(str(start), '%Y-%m-%d')))
            params = {"period1": start, "period2": end}
        else:
            period = period.lower()
            params = {"range": period}

        params["interval"] = interval.lower()
        params["includePrePost"] = prepost
        params["events"] = "div,splits"

        # 1) fix weired bug with Yahoo! - returning 60m for 30m bars
        if params["interval"] == "30m":
            params["interval"] = "15m"

        # setup proxy in requests format
        if proxy is not None:
            if isinstance(proxy, dict) and "https" in proxy:
                proxy = proxy["https"]
            proxy = {"https": proxy}

        # Getting data from json
        url = "{}/v8/finance/chart/{}".format(self._base_url, self.ticker)

        session = self.session or _requests
        data = None

        try:
            data = session.get(
                url=url,
                params=params,
                proxies=proxy,
                headers=utils.user_agent_headers,
                timeout=timeout
            )
            if "Will be right back" in data.text or data is None:
                raise RuntimeError("*** YAHOO! FINANCE IS CURRENTLY DOWN! ***\n"
                                   "Our engineers are working quickly to resolve "
                                   "the issue. Thank you for your patience.")

            data = data.json()
        except Exception:
            pass

        # Work with errors
        debug_mode = True
        if "debug" in kwargs and isinstance(kwargs["debug"], bool):
            debug_mode = kwargs["debug"]

        err_msg = "No data found for this date range, symbol may be delisted"

        if data is None or not type(data) is dict or 'status_code' in data.keys():
            shared._DFS[self.ticker] = utils.empty_df()
            shared._ERRORS[self.ticker] = err_msg
            if "many" not in kwargs and debug_mode:
                print('- %s: %s' % (self.ticker, err_msg))
            return utils.empty_df()

        if "chart" in data and data["chart"]["error"]:
            err_msg = data["chart"]["error"]["description"]
            shared._DFS[self.ticker] = utils.empty_df()
            shared._ERRORS[self.ticker] = err_msg
            if "many" not in kwargs and debug_mode:
                print('- %s: %s' % (self.ticker, err_msg))
            return shared._DFS[self.ticker]

        elif "chart" not in data or data["chart"]["result"] is None or \
                not data["chart"]["result"]:
            shared._DFS[self.ticker] = utils.empty_df()
            shared._ERRORS[self.ticker] = err_msg
            if "many" not in kwargs and debug_mode:
                print('- %s: %s' % (self.ticker, err_msg))
            return shared._DFS[self.ticker]

        # parse quotes
        try:
            quotes = utils.parse_quotes(data["chart"]["result"][0], tz)
            # Yahoo bug fix - it often appends latest price even if after end date
            if end and not quotes.empty:
                endDt = _pd.to_datetime(_datetime.datetime.utcfromtimestamp(end))
                if quotes.index[quotes.shape[0]-1] >= endDt:
                    quotes = quotes.iloc[0:quotes.shape[0]-1]
        except Exception:
            shared._DFS[self.ticker] = utils.empty_df()
            shared._ERRORS[self.ticker] = err_msg
            if "many" not in kwargs and debug_mode:
                print('- %s: %s' % (self.ticker, err_msg))
            return shared._DFS[self.ticker]

        # 2) fix weired bug with Yahoo! - returning 60m for 30m bars
        if interval.lower() == "30m":
            quotes2 = quotes.resample('30T')
            quotes = _pd.DataFrame(index=quotes2.last().index, data={
                'Open': quotes2['Open'].first(),
                'High': quotes2['High'].max(),
                'Low': quotes2['Low'].min(),
                'Close': quotes2['Close'].last(),
                'Adj Close': quotes2['Adj Close'].last(),
                'Volume': quotes2['Volume'].sum()
            })
            try:
                quotes['Dividends'] = quotes2['Dividends'].max()
            except Exception:
                pass
            try:
                quotes['Stock Splits'] = quotes2['Dividends'].max()
            except Exception:
                pass

        try:
            if auto_adjust:
                quotes = utils.auto_adjust(quotes)
            elif back_adjust:
                quotes = utils.back_adjust(quotes)
        except Exception as e:
            if auto_adjust:
                err_msg = "auto_adjust failed with %s" % e
            else:
                err_msg = "back_adjust failed with %s" % e
            shared._DFS[self.ticker] = utils.empty_df()
            shared._ERRORS[self.ticker] = err_msg
            if "many" not in kwargs and debug_mode:
                print('- %s: %s' % (self.ticker, err_msg))

        if rounding:
            quotes = _np.round(quotes, data[
                "chart"]["result"][0]["meta"]["priceHint"])
        quotes['Volume'] = quotes['Volume'].fillna(0).astype(_np.int64)

        if not keepna:
            quotes.dropna(inplace=True)

        # actions
        dividends, splits = utils.parse_actions(data["chart"]["result"][0], tz)

<<<<<<< HEAD
        tz_exchange = data["chart"]["result"][0]["meta"]["exchangeTimezoneName"]

        # Yahoo bug fix - it often appends latest price even if after end date
        if end and not quotes.empty:
            endDt = _pd.to_datetime(_datetime.datetime.fromtimestamp(end))
            if quotes.index[quotes.shape[0]-1] > endDt:
                quotes = quotes.iloc[0:quotes.shape[0]-1]

        quotes = utils.fix_Yahoo_returning_live_separate(quotes, params["interval"], tz_exchange)

=======
>>>>>>> 200f57c4
        # combine
        df = _pd.concat([quotes, dividends, splits], axis=1, sort=True)
        df["Dividends"].fillna(0, inplace=True)
        df["Stock Splits"].fillna(0, inplace=True)

        # index eod/intraday
        df.index = df.index.tz_localize("UTC").tz_convert(
            data["chart"]["result"][0]["meta"]["exchangeTimezoneName"])

        if params["interval"][-1] == "m":
            df.index.name = "Datetime"
        elif params["interval"] == "1h":
            pass
        else:
            df.index = _pd.to_datetime(df.index.date)
            if tz is not None:
                df.index = df.index.tz_localize(tz)
            df.index.name = "Date"

        # duplicates and missing rows cleanup
        df.dropna(how='all', inplace=True)
        df = df[~df.index.duplicated(keep='first')]

        self._history = df.copy()

        if not actions:
            df.drop(columns=["Dividends", "Stock Splits"], inplace=True)

        return df

    # ------------------------

    def _get_fundamentals(self, proxy=None):
        def cleanup(data):
            df = _pd.DataFrame(data).drop(columns=['maxAge'])
            for col in df.columns:
                df[col] = _np.where(
                    df[col].astype(str) == '-', _np.nan, df[col])

            df.set_index('endDate', inplace=True)
            try:
                df.index = _pd.to_datetime(df.index, unit='s')
            except ValueError:
                df.index = _pd.to_datetime(df.index)
            df = df.T
            df.columns.name = ''
            df.index.name = 'Breakdown'

            # rename incorrect yahoo key
            df.rename(index={'treasuryStock': 'Gains Losses Not Affecting Retained Earnings'}, inplace=True)

            df.index = utils.camel2title(df.index)
            return df

        # setup proxy in requests format
        if proxy is not None:
            if isinstance(proxy, dict) and "https" in proxy:
                proxy = proxy["https"]
            proxy = {"https": proxy}

        if self._fundamentals:
            return

        ticker_url = "{}/{}".format(self._scrape_url, self.ticker)

        # get info and sustainability
        data = utils.get_json(ticker_url, proxy, self.session)

        # holders
        try:
            resp = utils.get_html(ticker_url + '/holders', proxy, self.session)
            holders = _pd.read_html(resp)
        except Exception:
            holders = []

        if len(holders) >= 3:
            self._major_holders = holders[0]
            self._institutional_holders = holders[1]
            self._mutualfund_holders = holders[2]
        elif len(holders) >= 2:
            self._major_holders = holders[0]
            self._institutional_holders = holders[1]
        elif len(holders) >= 1:
            self._major_holders = holders[0]

        # self._major_holders = holders[0]
        # self._institutional_holders = holders[1]

        if self._institutional_holders is not None:
            if 'Date Reported' in self._institutional_holders:
                self._institutional_holders['Date Reported'] = _pd.to_datetime(
                    self._institutional_holders['Date Reported'])
            if '% Out' in self._institutional_holders:
                self._institutional_holders['% Out'] = self._institutional_holders[
                    '% Out'].str.replace('%', '').astype(float) / 100

        if self._mutualfund_holders is not None:
            if 'Date Reported' in self._mutualfund_holders:
                self._mutualfund_holders['Date Reported'] = _pd.to_datetime(
                    self._mutualfund_holders['Date Reported'])
            if '% Out' in self._mutualfund_holders:
                self._mutualfund_holders['% Out'] = self._mutualfund_holders[
                    '% Out'].str.replace('%', '').astype(float) / 100

        # sustainability
        d = {}
        try:
            if isinstance(data.get('esgScores'), dict):
                for item in data['esgScores']:
                    if not isinstance(data['esgScores'][item], (dict, list)):
                        d[item] = data['esgScores'][item]

                s = _pd.DataFrame(index=[0], data=d)[-1:].T
                s.columns = ['Value']
                s.index.name = '%.f-%.f' % (
                    s[s.index == 'ratingYear']['Value'].values[0],
                    s[s.index == 'ratingMonth']['Value'].values[0])

                self._sustainability = s[~s.index.isin(
                    ['maxAge', 'ratingYear', 'ratingMonth'])]
        except Exception:
            pass

        # info (be nice to python 2)
        self._info = {}
        try:
            items = ['summaryProfile', 'financialData', 'quoteType',
                     'defaultKeyStatistics', 'assetProfile', 'summaryDetail']
            for item in items:
                if isinstance(data.get(item), dict):
                    self._info.update(data[item])
        except Exception:
            pass

       # For ETFs, provide this valuable data: the top holdings of the ETF
        try:
            if 'topHoldings' in data:
                self._info.update(data['topHoldings'])
        except Exception:
            pass

        try:
            if not isinstance(data.get('summaryDetail'), dict):
                # For some reason summaryDetail did not give any results. The price dict usually has most of the same info
                self._info.update(data.get('price', {}))
        except Exception:
            pass

        try:
            # self._info['regularMarketPrice'] = self._info['regularMarketOpen']
            self._info['regularMarketPrice'] = data.get('price', {}).get(
                'regularMarketPrice', self._info.get('regularMarketOpen', None))
        except Exception:
            pass

        try:
            self._info['preMarketPrice'] = data.get('price', {}).get(
                'preMarketPrice', self._info.get('preMarketPrice', None))
        except Exception:
            pass

        self._info['logo_url'] = ""
        try:
            domain = self._info['website'].split(
                '://')[1].split('/')[0].replace('www.', '')
            self._info['logo_url'] = 'https://logo.clearbit.com/%s' % domain
        except Exception:
            pass

        # events
        try:
            cal = _pd.DataFrame(
                data['calendarEvents']['earnings'])
            cal['earningsDate'] = _pd.to_datetime(
                cal['earningsDate'], unit='s')
            self._calendar = cal.T
            self._calendar.index = utils.camel2title(self._calendar.index)
            self._calendar.columns = ['Value']
        except Exception:
            pass

        # analyst recommendations
        try:
            rec = _pd.DataFrame(
                data['upgradeDowngradeHistory']['history'])
            rec['earningsDate'] = _pd.to_datetime(
                rec['epochGradeDate'], unit='s')
            rec.set_index('earningsDate', inplace=True)
            rec.index.name = 'Date'
            rec.columns = utils.camel2title(rec.columns)
            self._recommendations = rec[[
                'Firm', 'To Grade', 'From Grade', 'Action']].sort_index()
        except Exception:
            pass

        # get fundamentals
        data = utils.get_json(ticker_url + '/financials', proxy, self.session)

        # generic patterns
        self._earnings = {"yearly": utils.empty_df(), "quarterly": utils.empty_df()}
        self._cashflow = {"yearly": utils.empty_df(), "quarterly": utils.empty_df()}
        self._balancesheet = {"yearly": utils.empty_df(), "quarterly": utils.empty_df()}
        self._financials = {"yearly": utils.empty_df(), "quarterly": utils.empty_df()}
        for key in (
            (self._cashflow, 'cashflowStatement', 'cashflowStatements'),
            (self._balancesheet, 'balanceSheet', 'balanceSheetStatements'),
            (self._financials, 'incomeStatement', 'incomeStatementHistory')
        ):
            item = key[1] + 'History'
            if isinstance(data.get(item), dict):
                try:
                    key[0]['yearly'] = cleanup(data[item][key[2]])
                except Exception:
                    pass

            item = key[1] + 'HistoryQuarterly'
            if isinstance(data.get(item), dict):
                try:
                    key[0]['quarterly'] = cleanup(data[item][key[2]])
                except Exception:
                    pass

        # earnings
        if isinstance(data.get('earnings'), dict):
            try:
                earnings = data['earnings']['financialsChart']
                earnings['financialCurrency'] = 'USD' if 'financialCurrency' not in data['earnings'] else data['earnings']['financialCurrency']
                self._earnings['financialCurrency'] = earnings['financialCurrency']
                df = _pd.DataFrame(earnings['yearly']).set_index('date')
                df.columns = utils.camel2title(df.columns)
                df.index.name = 'Year'
                self._earnings['yearly'] = df

                df = _pd.DataFrame(earnings['quarterly']).set_index('date')
                df.columns = utils.camel2title(df.columns)
                df.index.name = 'Quarter'
                self._earnings['quarterly'] = df
            except Exception:
                pass

        # shares outstanding
        try:
            # keep only years with non None data
            available_shares = [shares_data for shares_data in data['annualBasicAverageShares'] if shares_data]
            shares = _pd.DataFrame(available_shares)
            shares['Year'] = shares['asOfDate'].agg(lambda x: int(x[:4]))
            shares.set_index('Year', inplace=True)
            shares.drop(columns=['dataId', 'asOfDate',
                        'periodType', 'currencyCode'], inplace=True)
            shares.rename(
                columns={'reportedValue': "BasicShares"}, inplace=True)
            self._shares = shares
        except Exception:
            pass

        # Analysis
        data = utils.get_json(ticker_url + '/analysis', proxy, self.session)

        if isinstance(data.get('earningsTrend'), dict):
            try:
                analysis = _pd.DataFrame(data['earningsTrend']['trend'])
                analysis['endDate'] = _pd.to_datetime(analysis['endDate'])
                analysis.set_index('period', inplace=True)
                analysis.index = analysis.index.str.upper()
                analysis.index.name = 'Period'
                analysis.columns = utils.camel2title(analysis.columns)

                dict_cols = []

                for idx, row in analysis.iterrows():
                    for colname, colval in row.items():
                        if isinstance(colval, dict):
                            dict_cols.append(colname)
                            for k, v in colval.items():
                                new_colname = colname + ' ' + \
                                    utils.camel2title([k])[0]
                                analysis.loc[idx, new_colname] = v

                self._analysis = analysis[[
                    c for c in analysis.columns if c not in dict_cols]]
            except Exception:
                pass

        # Complementary key-statistics (currently fetching the important trailingPegRatio which is the value shown in the website)
        res = {}
        try:
            my_headers = {'user-agent': 'curl/7.55.1', 'accept': 'application/json', 'content-type': 'application/json',
                          'referer': 'https://finance.yahoo.com/', 'cache-control': 'no-cache', 'connection': 'close'}
            p = _re.compile(r'root\.App\.main = (.*);')
            r = _requests.session().get('https://finance.yahoo.com/quote/{}/key-statistics?p={}'.format(self.ticker,
                                                                                                        self.ticker), headers=my_headers)
            q_results = {}
            my_qs_keys = ['pegRatio']  # QuoteSummaryStore
            # , 'quarterlyPegRatio']  # QuoteTimeSeriesStore
            my_ts_keys = ['trailingPegRatio']

            # Complementary key-statistics
            data = _json.loads(p.findall(r.text)[0])
            key_stats = data['context']['dispatcher']['stores']['QuoteTimeSeriesStore']
            q_results.setdefault(self.ticker, [])
            for i in my_ts_keys:
                # j=0
                try:
                    # res = {i: key_stats['timeSeries'][i][1]['reportedValue']['raw']}
                    # We need to loop over multiple items, if they exist: 0,1,2,..
                    zzz = key_stats['timeSeries'][i]
                    for j in range(len(zzz)):
                        if key_stats['timeSeries'][i][j]:
                            res = {i: key_stats['timeSeries']
                                   [i][j]['reportedValue']['raw']}
                            q_results[self.ticker].append(res)

                # print(res)
                # q_results[ticker].append(res)
                except:
                    q_results[ticker].append({i: np.nan})

            res = {'Company': ticker}
            q_results[ticker].append(res)
        except Exception:
            pass

        if 'trailingPegRatio' in res:
            self._info['trailingPegRatio'] = res['trailingPegRatio']

        self._fundamentals = True

    def get_recommendations(self, proxy=None, as_dict=False, *args, **kwargs):
        self._get_fundamentals(proxy=proxy)
        data = self._recommendations
        if as_dict:
            return data.to_dict()
        return data

    def get_calendar(self, proxy=None, as_dict=False, *args, **kwargs):
        self._get_fundamentals(proxy=proxy)
        data = self._calendar
        if as_dict:
            return data.to_dict()
        return data

    def get_major_holders(self, proxy=None, as_dict=False, *args, **kwargs):
        self._get_fundamentals(proxy=proxy)
        data = self._major_holders
        if as_dict:
            return data.to_dict()
        return data

    def get_institutional_holders(self, proxy=None, as_dict=False, *args, **kwargs):
        self._get_fundamentals(proxy=proxy)
        data = self._institutional_holders
        if data is not None:
            if as_dict:
                return data.to_dict()
            return data

    def get_mutualfund_holders(self, proxy=None, as_dict=False, *args, **kwargs):
        self._get_fundamentals(proxy=proxy)
        data = self._mutualfund_holders
        if data is not None:
            if as_dict:
                return data.to_dict()
            return data

    def get_info(self, proxy=None, as_dict=False, *args, **kwargs):
        self._get_fundamentals(proxy=proxy)
        data = self._info
        if as_dict:
            return data.to_dict()
        return data

    def get_sustainability(self, proxy=None, as_dict=False, *args, **kwargs):
        self._get_fundamentals(proxy=proxy)
        data = self._sustainability
        if as_dict:
            return data.to_dict()
        return data

    def get_earnings(self, proxy=None, as_dict=False, freq="yearly"):
        self._get_fundamentals(proxy=proxy)
        data = self._earnings[freq]
        if as_dict:
            dict_data = data.to_dict()
            dict_data['financialCurrency'] = 'USD' if 'financialCurrency' not in self._earnings else self._earnings['financialCurrency']
            return dict_data
        return data

    def get_analysis(self, proxy=None, as_dict=False, *args, **kwargs):
        self._get_fundamentals(proxy=proxy)
        data = self._analysis
        if as_dict:
            return data.to_dict()
        return data

    def get_financials(self, proxy=None, as_dict=False, freq="yearly"):
        self._get_fundamentals(proxy=proxy)
        data = self._financials[freq]
        if as_dict:
            return data.to_dict()
        return data

    def get_balancesheet(self, proxy=None, as_dict=False, freq="yearly"):
        self._get_fundamentals(proxy=proxy)
        data = self._balancesheet[freq]
        if as_dict:
            return data.to_dict()
        return data

    def get_balance_sheet(self, proxy=None, as_dict=False, freq="yearly"):
        return self.get_balancesheet(proxy, as_dict, freq)

    def get_cashflow(self, proxy=None, as_dict=False, freq="yearly"):
        self._get_fundamentals(proxy=proxy)
        data = self._cashflow[freq]
        if as_dict:
            return data.to_dict()
        return data

    def get_dividends(self, proxy=None):
        if self._history is None:
            self.history(period="max", proxy=proxy)
        if self._history is not None and "Dividends" in self._history:
            dividends = self._history["Dividends"]
            return dividends[dividends != 0]
        return []

    def get_splits(self, proxy=None):
        if self._history is None:
            self.history(period="max", proxy=proxy)
        if self._history is not None and "Stock Splits" in self._history:
            splits = self._history["Stock Splits"]
            return splits[splits != 0]
        return []

    def get_actions(self, proxy=None):
        if self._history is None:
            self.history(period="max", proxy=proxy)
        if self._history is not None and "Dividends" in self._history and "Stock Splits" in self._history:
            actions = self._history[["Dividends", "Stock Splits"]]
            return actions[actions != 0].dropna(how='all').fillna(0)
        return []

    def get_shares(self, proxy=None, as_dict=False, *args, **kwargs):
        self._get_fundamentals(proxy=proxy)
        data = self._shares
        if as_dict:
            return data.to_dict()
        return data

    def get_isin(self, proxy=None):
        # *** experimental ***
        if self._isin is not None:
            return self._isin

        ticker = self.ticker.upper()

        if "-" in ticker or "^" in ticker:
            self._isin = '-'
            return self._isin

        # setup proxy in requests format
        if proxy is not None:
            if isinstance(proxy, dict) and "https" in proxy:
                proxy = proxy["https"]
            proxy = {"https": proxy}

        q = ticker
        self.get_info(proxy=proxy)
        if "shortName" in self._info:
            q = self._info['shortName']

        url = 'https://markets.businessinsider.com/ajax/' \
              'SearchController_Suggest?max_results=25&query=%s' \
            % urlencode(q)
        session = self.session or _requests
        data = session.get(
            url=url,
            proxies=proxy,
            headers=utils.user_agent_headers
        ).text

        search_str = '"{}|'.format(ticker)
        if search_str not in data:
            if q.lower() in data.lower():
                search_str = '"|'
                if search_str not in data:
                    self._isin = '-'
                    return self._isin
            else:
                self._isin = '-'
                return self._isin

        self._isin = data.split(search_str)[1].split('"')[0].split('|')[0]
        return self._isin

    def get_news(self, proxy=None):
        if self._news:
            return self._news

        # setup proxy in requests format
        if proxy is not None:
            if isinstance(proxy, dict) and "https" in proxy:
                proxy = proxy["https"]
            proxy = {"https": proxy}

        # Getting data from json
        url = "{}/v1/finance/search?q={}".format(self._base_url, self.ticker)
        session = self.session or _requests
        data = session.get(
            url=url,
            proxies=proxy,
            headers=utils.user_agent_headers
        )
        if "Will be right back" in data.text:
            raise RuntimeError("*** YAHOO! FINANCE IS CURRENTLY DOWN! ***\n"
                               "Our engineers are working quickly to resolve "
                               "the issue. Thank you for your patience.")
        data = data.json()

        # parse news
        self._news = data.get("news", [])
        return self._news

    def get_earnings_dates(self, proxy=None):
        if self._earnings_dates is not None:
            return self._earnings_dates

        # setup proxy in requests format
        if proxy is not None:
            if isinstance(proxy, dict) and "https" in proxy:
                proxy = proxy["https"]
            proxy = {"https": proxy}

        page_size = 100  # YF caps at 100, don't go higher
        page_offset = 0
        dates = None
        while True:
            url = "{}/calendar/earnings?symbol={}&offset={}&size={}".format(
                _ROOT_URL_, self.ticker, page_offset, page_size)

            session = self.session or _requests
            data = session.get(
                url=url,
                proxies=proxy,
                headers=utils.user_agent_headers
            ).text

            if "Will be right back" in data:
                raise RuntimeError("*** YAHOO! FINANCE IS CURRENTLY DOWN! ***\n"
                                   "Our engineers are working quickly to resolve "
                                   "the issue. Thank you for your patience.")

            try:
                data = _pd.read_html(data)[0]
            except ValueError:
                if page_offset == 0:
                    # Should not fail on first page
                    if "Showing Earnings for:" in data:
                        # Actually YF was successful, problem is company doesn't have earnings history
                        dates = utils.empty_earnings_dates_df()
                break

            if dates is None:
                dates = data
            else:
                dates = _pd.concat([dates, data], axis=0)
            page_offset += page_size

        if dates is None:
            raise Exception("No data found, symbol may be delisted")
        dates = dates.reset_index(drop=True)

        # Drop redundant columns
        dates = dates.drop(["Symbol", "Company"], axis=1)

        # Convert types
        for cn in ["EPS Estimate", "Reported EPS", "Surprise(%)"]:
            dates.loc[dates[cn] == '-', cn] = "NaN"
            dates[cn] = dates[cn].astype(float)

        # Convert % to range 0->1:
        dates["Surprise(%)"] *= 0.01

        # Parse earnings date string
        cn = "Earnings Date"
        # - remove AM/PM and timezone from date string
        tzinfo = dates[cn].str.extract('([AP]M[a-zA-Z]*)$')
        dates[cn] = dates[cn].replace(' [AP]M[a-zA-Z]*$', '', regex=True)
        # - split AM/PM from timezone
        tzinfo = tzinfo[0].str.extract('([AP]M)([a-zA-Z]*)', expand=True)
        tzinfo.columns = ["AM/PM", "TZ"]
        # - combine and parse
        dates[cn] = dates[cn] + ' ' + tzinfo["AM/PM"]
        dates[cn] = _pd.to_datetime(dates[cn], format="%b %d, %Y, %I %p")
        # - instead of attempting decoding of ambiguous timezone abbreviation, just use 'info':
        dates[cn] = dates[cn].dt.tz_localize(
            tz=self.info["exchangeTimezoneName"])

        dates = dates.set_index("Earnings Date")

        self._earnings_dates = dates

        return dates

    def get_earnings_history(self, proxy=None):
        if self._earnings_history:
            return self._earnings_history

        # setup proxy in requests format
        if proxy is not None:
            if isinstance(proxy, dict) and "https" in proxy:
                proxy = proxy["https"]
            proxy = {"https": proxy}

        url = "{}/calendar/earnings?symbol={}".format(_ROOT_URL_, self.ticker)
        session = self.session or _requests
        data = session.get(
            url=url,
            proxies=proxy,
            headers=utils.user_agent_headers
        ).text

        if "Will be right back" in data:
            raise RuntimeError("*** YAHOO! FINANCE IS CURRENTLY DOWN! ***\n"
                               "Our engineers are working quickly to resolve "
                               "the issue. Thank you for your patience.")

        try:
            # read_html returns a list of pandas Dataframes of all the tables in `data`
            data = _pd.read_html(data)[0]
            data.replace("-", _np.nan, inplace=True)

            data['EPS Estimate'] = _pd.to_numeric(data['EPS Estimate'])
            data['Reported EPS'] = _pd.to_numeric(data['Reported EPS'])
            self._earnings_history = data
        # if no tables are found a ValueError is thrown
        except ValueError:
            print("Could not find data for {}.".format(self.ticker))
            return
        return data<|MERGE_RESOLUTION|>--- conflicted
+++ resolved
@@ -292,7 +292,6 @@
         # actions
         dividends, splits = utils.parse_actions(data["chart"]["result"][0], tz)
 
-<<<<<<< HEAD
         tz_exchange = data["chart"]["result"][0]["meta"]["exchangeTimezoneName"]
 
         # Yahoo bug fix - it often appends latest price even if after end date
@@ -303,8 +302,6 @@
 
         quotes = utils.fix_Yahoo_returning_live_separate(quotes, params["interval"], tz_exchange)
 
-=======
->>>>>>> 200f57c4
         # combine
         df = _pd.concat([quotes, dividends, splits], axis=1, sort=True)
         df["Dividends"].fillna(0, inplace=True)
