--- conflicted
+++ resolved
@@ -597,7 +597,6 @@
                 exceptions instead of printing to console.
         """
 
-<<<<<<< HEAD
         utils.print_once("NOTICE: yfinance.Ticker::history(): Be aware that dividend-adjustment is now default disabled, default used to be enabled")
 
         # Handle deprecated arguments first
@@ -616,10 +615,9 @@
             hist_args = locals()  # function arguments
             df = self._get_div_adjusted_multiday_prices(hist_args)
             return df
-=======
+
         if raise_errors:
             debug = True
->>>>>>> 6c70b866
 
         if start or period is None or period.lower() == "max":
             # Check can get TZ. Fail => probably delisted
