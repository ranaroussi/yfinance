#!/usr/bin/env python
# -*- coding: utf-8 -*-
#
# yfinance - market data downloader
# https://github.com/ranaroussi/yfinance
#
# Copyright 2017-2019 Ran Aroussi
#
# Licensed under the Apache License, Version 2.0 (the "License");
# you may not use this file except in compliance with the License.
# You may obtain a copy of the License at
#
#     http://www.apache.org/licenses/LICENSE-2.0
#
# Unless required by applicable law or agreed to in writing, software
# distributed under the License is distributed on an "AS IS" BASIS,
# WITHOUT WARRANTIES OR CONDITIONS OF ANY KIND, either express or implied.
# See the License for the specific language governing permissions and
# limitations under the License.
#

from __future__ import print_function

import time as _time
import datetime as _datetime
import pytz as _tz
import requests as _requests
import pandas as _pd
import numpy as _np
import re as _re

try:
    from urllib.parse import quote as urlencode
except ImportError:
    from urllib import quote as urlencode

from . import utils

import json as _json
# import re as _re
# import sys as _sys

from . import shared

_BASE_URL_ = 'https://query2.finance.yahoo.com'
_SCRAPE_URL_ = 'https://finance.yahoo.com/quote'
_ROOT_URL_ = 'https://finance.yahoo.com'


class TickerBase():
    def __init__(self, ticker, session=None):
        self.ticker = ticker.upper()
        self.session = session
        self._history = None
        self._base_url = _BASE_URL_
        self._scrape_url = _SCRAPE_URL_
        self._tz = None

        self._fundamentals = False
        self._info = None
        self._analysis = None
        self._sustainability = None
        self._recommendations = None
        self._major_holders = None
        self._institutional_holders = None
        self._mutualfund_holders = None
        self._isin = None
        self._news = []
        self._shares = None

        self._calendar = None
        self._expirations = {}
        self._earnings_dates = None
        self._earnings_history = None

        self._earnings = None
        self._financials = None
        self._balancesheet = None
        self._cashflow = None

        # accept isin as ticker
        if utils.is_isin(self.ticker):
            self.ticker = utils.get_ticker_by_isin(self.ticker, None, session)

    def stats(self, proxy=None):
        # setup proxy in requests format
        if proxy is not None:
            if isinstance(proxy, dict) and "https" in proxy:
                proxy = proxy["https"]
            proxy = {"https": proxy}

        if self._fundamentals:
            return

        ticker_url = "{}/{}".format(self._scrape_url, self.ticker)

        # get info and sustainability
        data = utils.get_json(ticker_url, proxy, self.session)
        return data

    def history(self, period="1mo", interval="1d",
                start=None, end=None, prepost=False, actions=True,
                auto_adjust=True, back_adjust=False, keepna=False,
                proxy=None, rounding=False, timeout=None, **kwargs):
        """
        :Parameters:
            period : str
                Valid periods: 1d,5d,1mo,3mo,6mo,1y,2y,5y,10y,ytd,max
                Either Use period parameter or use start and end
            interval : str
                Valid intervals: 1m,2m,5m,15m,30m,60m,90m,1h,1d,5d,1wk,1mo,3mo
                Intraday data cannot extend last 60 days
            start: str
                Download start date string (YYYY-MM-DD) or _datetime.
                Default is 1900-01-01
            end: str
                Download end date string (YYYY-MM-DD) or _datetime.
                Default is now
            prepost : bool
                Include Pre and Post market data in results?
                Default is False
            auto_adjust: bool
                Adjust all OHLC automatically? Default is True
            back_adjust: bool
                Back-adjusted data to mimic true historical prices
            keepna: bool
                Keep NaN rows returned by Yahoo?
                Default is False
            proxy: str
                Optional. Proxy server URL scheme. Default is None
            rounding: bool
                Round values to 2 decimal places?
                Optional. Default is False = precision suggested by Yahoo!
            timeout: None or float
                If not None stops waiting for a response after given number of
                seconds. (Can also be a fraction of a second e.g. 0.01)
                Default is None.
            **kwargs: dict
                debug: bool
                    Optional. If passed as False, will suppress
                    error message printing to console.
        """

        if start or period is None or period.lower() == "max":
            if end is None:
                end = int(_time.time())
            else:
                end = utils._parse_user_dt(end, self._get_ticker_tz())
            if start is None:
                if interval == "1m":
                    start = end - 604800  # Subtract 7 days
                else:
                    start = -631159200
            else:
                start = utils._parse_user_dt(start, self._get_ticker_tz())
            params = {"period1": start, "period2": end}
        else:
            period = period.lower()
            params = {"range": period}

        params["interval"] = interval.lower()
        params["includePrePost"] = prepost
        params["events"] = "div,splits"

        # 1) fix weired bug with Yahoo! - returning 60m for 30m bars
        if params["interval"] == "30m":
            params["interval"] = "15m"

        # setup proxy in requests format
        if proxy is not None:
            if isinstance(proxy, dict) and "https" in proxy:
                proxy = proxy["https"]
            proxy = {"https": proxy}

        # Getting data from json
        url = "{}/v8/finance/chart/{}".format(self._base_url, self.ticker)

        session = self.session or _requests
        data = None

        try:
            data = session.get(
                url=url,
                params=params,
                proxies=proxy,
                headers=utils.user_agent_headers,
                timeout=timeout
            )
            if "Will be right back" in data.text or data is None:
                raise RuntimeError("*** YAHOO! FINANCE IS CURRENTLY DOWN! ***\n"
                                   "Our engineers are working quickly to resolve "
                                   "the issue. Thank you for your patience.")

            data = data.json()
        except Exception:
            pass

        # Work with errors
        debug_mode = True
        if "debug" in kwargs and isinstance(kwargs["debug"], bool):
            debug_mode = kwargs["debug"]

        err_msg = "No data found for this date range, symbol may be delisted"

        if data is None or not type(data) is dict or 'status_code' in data.keys():
            shared._DFS[self.ticker] = utils.empty_df()
            shared._ERRORS[self.ticker] = err_msg
            if "many" not in kwargs and debug_mode:
                print('- %s: %s' % (self.ticker, err_msg))
            return utils.empty_df()

        if "chart" in data and data["chart"]["error"]:
            err_msg = data["chart"]["error"]["description"]
            shared._DFS[self.ticker] = utils.empty_df()
            shared._ERRORS[self.ticker] = err_msg
            if "many" not in kwargs and debug_mode:
                print('- %s: %s' % (self.ticker, err_msg))
            return shared._DFS[self.ticker]

        elif "chart" not in data or data["chart"]["result"] is None or \
                not data["chart"]["result"]:
            shared._DFS[self.ticker] = utils.empty_df()
            shared._ERRORS[self.ticker] = err_msg
            if "many" not in kwargs and debug_mode:
                print('- %s: %s' % (self.ticker, err_msg))
            return shared._DFS[self.ticker]

        # parse quotes
        try:
<<<<<<< HEAD
            quotes = utils.parse_quotes(data["chart"]["result"][0], tz)
=======
            quotes = utils.parse_quotes(data["chart"]["result"][0])
>>>>>>> f651dd1e
            # Yahoo bug fix - it often appends latest price even if after end date
            if end and not quotes.empty:
                endDt = _pd.to_datetime(_datetime.datetime.utcfromtimestamp(end))
                if quotes.index[quotes.shape[0]-1] >= endDt:
                    quotes = quotes.iloc[0:quotes.shape[0]-1]
        except Exception:
            shared._DFS[self.ticker] = utils.empty_df()
            shared._ERRORS[self.ticker] = err_msg
            if "many" not in kwargs and debug_mode:
                print('- %s: %s' % (self.ticker, err_msg))
            return shared._DFS[self.ticker]

        # 2) fix weired bug with Yahoo! - returning 60m for 30m bars
        if interval.lower() == "30m":
            quotes2 = quotes.resample('30T')
            quotes = _pd.DataFrame(index=quotes2.last().index, data={
                'Open': quotes2['Open'].first(),
                'High': quotes2['High'].max(),
                'Low': quotes2['Low'].min(),
                'Close': quotes2['Close'].last(),
                'Adj Close': quotes2['Adj Close'].last(),
                'Volume': quotes2['Volume'].sum()
            })
            try:
                quotes['Dividends'] = quotes2['Dividends'].max()
            except Exception:
                pass
            try:
                quotes['Stock Splits'] = quotes2['Dividends'].max()
            except Exception:
                pass

        try:
            if auto_adjust:
                quotes = utils.auto_adjust(quotes)
            elif back_adjust:
                quotes = utils.back_adjust(quotes)
        except Exception as e:
            if auto_adjust:
                err_msg = "auto_adjust failed with %s" % e
            else:
                err_msg = "back_adjust failed with %s" % e
            shared._DFS[self.ticker] = utils.empty_df()
            shared._ERRORS[self.ticker] = err_msg
            if "many" not in kwargs and debug_mode:
                print('- %s: %s' % (self.ticker, err_msg))

        if rounding:
            quotes = _np.round(quotes, data[
                "chart"]["result"][0]["meta"]["priceHint"])
        quotes['Volume'] = quotes['Volume'].fillna(0).astype(_np.int64)

        if not keepna:
            quotes.dropna(inplace=True)

        # actions
        dividends, splits = utils.parse_actions(data["chart"]["result"][0])

        tz_exchange = data["chart"]["result"][0]["meta"]["exchangeTimezoneName"]
<<<<<<< HEAD

        # Yahoo bug fix - it often appends latest price even if after end date
        if end and not quotes.empty:
            endDt = _pd.to_datetime(_datetime.datetime.fromtimestamp(end))
            if quotes.index[quotes.shape[0]-1] > endDt:
                quotes = quotes.iloc[0:quotes.shape[0]-1]
=======
>>>>>>> f651dd1e

        # prepare index for combine:
        quotes.index = quotes.index.tz_localize("UTC").tz_convert(tz_exchange)
        splits.index = splits.index.tz_localize("UTC").tz_convert(tz_exchange)
        dividends.index = dividends.index.tz_localize("UTC").tz_convert(tz_exchange)
        if params["interval"] in ["1d","1w","1wk","1mo","3mo"]:
            # Converting datetime->date should improve merge performance
            quotes.index = _pd.to_datetime(quotes.index.date)
            splits.index = _pd.to_datetime(splits.index.date)
            dividends.index = _pd.to_datetime(dividends.index.date)

<<<<<<< HEAD
        # combine
        df = quotes
        if actions:
            df = df.sort_index()
            if dividends.shape[0] > 0:
                df = utils.safe_merge_dfs(df, dividends, interval)
            if "Dividends" in df.columns:
                df.loc[df["Dividends"].isna(),"Dividends"] = 0
            else:
                df["Dividends"] = 0.0
            if splits.shape[0] > 0:
                df = utils.safe_merge_dfs(df, splits, interval)
            if "Stock Splits" in df.columns:
                df.loc[df["Stock Splits"].isna(),"Stock Splits"] = 0
            else:
                df["Stock Splits"] = 0.0
=======
        # index eod/intraday
        df.index = df.index.tz_localize("UTC").tz_convert(tz_exchange)
>>>>>>> f651dd1e

        df = utils.fix_Yahoo_dst_issue(df, params["interval"])
            
        if params["interval"][-1] == "m":
            df.index.name = "Datetime"
        elif params["interval"] == "1h":
            pass
        else:
<<<<<<< HEAD
=======
            df.index = _pd.to_datetime(df.index.date).tz_localize(tz_exchange)
>>>>>>> f651dd1e
            df.index.name = "Date"

        # duplicates and missing rows cleanup
        df.dropna(how='all', inplace=True)
        df = df[~df.index.duplicated(keep='first')]

        self._history = df.copy()

        return df

    # ------------------------

    def _get_ticker_tz(self):
        if not self._tz is None:
            return self._tz

        tkr_tz = utils.cache_lookup_tkr_tz(self.ticker)
        if tkr_tz is None:
            tkr_tz = self.info["exchangeTimezoneName"]
            # info fetch is relatively slow so cache timezone
            utils.cache_store_tkr_tz(self.ticker, tkr_tz)

        self._tz = tkr_tz
        return tkr_tz

    def _get_info(self, proxy=None):
        # setup proxy in requests format
        if proxy is not None:
            if isinstance(proxy, dict) and "https" in proxy:
                proxy = proxy["https"]
            proxy = {"https": proxy}

        if (self._info is None) or (self._sustainability is None) or (self._recommendations is None):
            ## Need to fetch
            pass
        else:
            return

        ticker_url = "{}/{}".format(self._scrape_url, self.ticker)

        # get info and sustainability
        data = utils.get_json(ticker_url, proxy, self.session)

        # sustainability
        d = {}
        try:
            if isinstance(data.get('esgScores'), dict):
                for item in data['esgScores']:
                    if not isinstance(data['esgScores'][item], (dict, list)):
                        d[item] = data['esgScores'][item]

                s = _pd.DataFrame(index=[0], data=d)[-1:].T
                s.columns = ['Value']
                s.index.name = '%.f-%.f' % (
                    s[s.index == 'ratingYear']['Value'].values[0],
                    s[s.index == 'ratingMonth']['Value'].values[0])

                self._sustainability = s[~s.index.isin(
                    ['maxAge', 'ratingYear', 'ratingMonth'])]
        except Exception:
            pass

        # info (be nice to python 2)
        self._info = {}
        try:
            items = ['summaryProfile', 'financialData', 'quoteType',
                     'defaultKeyStatistics', 'assetProfile', 'summaryDetail']
            for item in items:
                if isinstance(data.get(item), dict):
                    self._info.update(data[item])
        except Exception:
            pass

        # For ETFs, provide this valuable data: the top holdings of the ETF
        try:
            if 'topHoldings' in data:
                self._info.update(data['topHoldings'])
        except Exception:
            pass

        try:
            if not isinstance(data.get('summaryDetail'), dict):
                # For some reason summaryDetail did not give any results. The price dict usually has most of the same info
                self._info.update(data.get('price', {}))
        except Exception:
            pass

        try:
            # self._info['regularMarketPrice'] = self._info['regularMarketOpen']
            self._info['regularMarketPrice'] = data.get('price', {}).get(
                'regularMarketPrice', self._info.get('regularMarketOpen', None))
        except Exception:
            pass

        try:
            self._info['preMarketPrice'] = data.get('price', {}).get(
                'preMarketPrice', self._info.get('preMarketPrice', None))
        except Exception:
            pass

        self._info['logo_url'] = ""
        try:
            domain = self._info['website'].split(
                '://')[1].split('/')[0].replace('www.', '')
            self._info['logo_url'] = 'https://logo.clearbit.com/%s' % domain
        except Exception:
            pass

        # events
        try:
            cal = _pd.DataFrame(
                data['calendarEvents']['earnings'])
            cal['earningsDate'] = _pd.to_datetime(
                cal['earningsDate'], unit='s')
            self._calendar = cal.T
            self._calendar.index = utils.camel2title(self._calendar.index)
            self._calendar.columns = ['Value']
        except Exception:
            pass

        # analyst recommendations
        try:
            rec = _pd.DataFrame(
                data['upgradeDowngradeHistory']['history'])
            rec['earningsDate'] = _pd.to_datetime(
                rec['epochGradeDate'], unit='s')
            rec.set_index('earningsDate', inplace=True)
            rec.index.name = 'Date'
            rec.columns = utils.camel2title(rec.columns)
            self._recommendations = rec[[
                'Firm', 'To Grade', 'From Grade', 'Action']].sort_index()
        except Exception:
            pass

    def _get_fundamentals(self, proxy=None):
        def cleanup(data):
            df = _pd.DataFrame(data).drop(columns=['maxAge'])
            for col in df.columns:
                df[col] = _np.where(
                    df[col].astype(str) == '-', _np.nan, df[col])

            df.set_index('endDate', inplace=True)
            try:
                df.index = _pd.to_datetime(df.index, unit='s')
            except ValueError:
                df.index = _pd.to_datetime(df.index)
            df = df.T
            df.columns.name = ''
            df.index.name = 'Breakdown'

            # rename incorrect yahoo key
            df.rename(index={'treasuryStock': 'Gains Losses Not Affecting Retained Earnings'}, inplace=True)

            df.index = utils.camel2title(df.index)
            return df

        # setup proxy in requests format
        if proxy is not None:
            if isinstance(proxy, dict) and "https" in proxy:
                proxy = proxy["https"]
            proxy = {"https": proxy}

        if self._fundamentals:
            return

        ticker_url = "{}/{}".format(self._scrape_url, self.ticker)

        # holders
        try:
            resp = utils.get_html(ticker_url + '/holders', proxy, self.session)
            holders = _pd.read_html(resp)
        except Exception:
            holders = []

        if len(holders) >= 3:
            self._major_holders = holders[0]
            self._institutional_holders = holders[1]
            self._mutualfund_holders = holders[2]
        elif len(holders) >= 2:
            self._major_holders = holders[0]
            self._institutional_holders = holders[1]
        elif len(holders) >= 1:
            self._major_holders = holders[0]

        # self._major_holders = holders[0]
        # self._institutional_holders = holders[1]

        if self._institutional_holders is not None:
            if 'Date Reported' in self._institutional_holders:
                self._institutional_holders['Date Reported'] = _pd.to_datetime(
                    self._institutional_holders['Date Reported'])
            if '% Out' in self._institutional_holders:
                self._institutional_holders['% Out'] = self._institutional_holders[
                    '% Out'].str.replace('%', '').astype(float) / 100

        if self._mutualfund_holders is not None:
            if 'Date Reported' in self._mutualfund_holders:
                self._mutualfund_holders['Date Reported'] = _pd.to_datetime(
                    self._mutualfund_holders['Date Reported'])
            if '% Out' in self._mutualfund_holders:
                self._mutualfund_holders['% Out'] = self._mutualfund_holders[
                    '% Out'].str.replace('%', '').astype(float) / 100

        self._get_info(proxy)

        # get fundamentals
        data = utils.get_json(ticker_url + '/financials', proxy, self.session)

        # generic patterns
        self._earnings = {"yearly": utils.empty_df(), "quarterly": utils.empty_df()}
        self._cashflow = {"yearly": utils.empty_df(), "quarterly": utils.empty_df()}
        self._balancesheet = {"yearly": utils.empty_df(), "quarterly": utils.empty_df()}
        self._financials = {"yearly": utils.empty_df(), "quarterly": utils.empty_df()}
        for key in (
            (self._cashflow, 'cashflowStatement', 'cashflowStatements'),
            (self._balancesheet, 'balanceSheet', 'balanceSheetStatements'),
            (self._financials, 'incomeStatement', 'incomeStatementHistory')
        ):
            item = key[1] + 'History'
            if isinstance(data.get(item), dict):
                try:
                    key[0]['yearly'] = cleanup(data[item][key[2]])
                except Exception:
                    pass

            item = key[1] + 'HistoryQuarterly'
            if isinstance(data.get(item), dict):
                try:
                    key[0]['quarterly'] = cleanup(data[item][key[2]])
                except Exception:
                    pass

        # earnings
        if isinstance(data.get('earnings'), dict):
            try:
                earnings = data['earnings']['financialsChart']
                earnings['financialCurrency'] = 'USD' if 'financialCurrency' not in data['earnings'] else data['earnings']['financialCurrency']
                self._earnings['financialCurrency'] = earnings['financialCurrency']
                df = _pd.DataFrame(earnings['yearly']).set_index('date')
                df.columns = utils.camel2title(df.columns)
                df.index.name = 'Year'
                self._earnings['yearly'] = df

                df = _pd.DataFrame(earnings['quarterly']).set_index('date')
                df.columns = utils.camel2title(df.columns)
                df.index.name = 'Quarter'
                self._earnings['quarterly'] = df
            except Exception:
                pass

        # shares outstanding
        try:
            # keep only years with non None data
            available_shares = [shares_data for shares_data in data['annualBasicAverageShares'] if shares_data]
            shares = _pd.DataFrame(available_shares)
            shares['Year'] = shares['asOfDate'].agg(lambda x: int(x[:4]))
            shares.set_index('Year', inplace=True)
            shares.drop(columns=['dataId', 'asOfDate',
                        'periodType', 'currencyCode'], inplace=True)
            shares.rename(
                columns={'reportedValue': "BasicShares"}, inplace=True)
            self._shares = shares
        except Exception:
            pass

        # Analysis
        data = utils.get_json(ticker_url + '/analysis', proxy, self.session)

        if isinstance(data.get('earningsTrend'), dict):
            try:
                analysis = _pd.DataFrame(data['earningsTrend']['trend'])
                analysis['endDate'] = _pd.to_datetime(analysis['endDate'])
                analysis.set_index('period', inplace=True)
                analysis.index = analysis.index.str.upper()
                analysis.index.name = 'Period'
                analysis.columns = utils.camel2title(analysis.columns)

                dict_cols = []

                for idx, row in analysis.iterrows():
                    for colname, colval in row.items():
                        if isinstance(colval, dict):
                            dict_cols.append(colname)
                            for k, v in colval.items():
                                new_colname = colname + ' ' + \
                                    utils.camel2title([k])[0]
                                analysis.loc[idx, new_colname] = v

                self._analysis = analysis[[
                    c for c in analysis.columns if c not in dict_cols]]
            except Exception:
                pass

        # Complementary key-statistics (currently fetching the important trailingPegRatio which is the value shown in the website)
        res = {}
        try:
            my_headers = {'user-agent': 'curl/7.55.1', 'accept': 'application/json', 'content-type': 'application/json',
                          'referer': 'https://finance.yahoo.com/', 'cache-control': 'no-cache', 'connection': 'close'}
            p = _re.compile(r'root\.App\.main = (.*);')
            r = _requests.session().get('https://finance.yahoo.com/quote/{}/key-statistics?p={}'.format(self.ticker,
                                                                                                        self.ticker), headers=my_headers)
            q_results = {}
            my_qs_keys = ['pegRatio']  # QuoteSummaryStore
            # , 'quarterlyPegRatio']  # QuoteTimeSeriesStore
            my_ts_keys = ['trailingPegRatio']

            # Complementary key-statistics
            data = _json.loads(p.findall(r.text)[0])
            key_stats = data['context']['dispatcher']['stores']['QuoteTimeSeriesStore']
            q_results.setdefault(self.ticker, [])
            for i in my_ts_keys:
                # j=0
                try:
                    # res = {i: key_stats['timeSeries'][i][1]['reportedValue']['raw']}
                    # We need to loop over multiple items, if they exist: 0,1,2,..
                    zzz = key_stats['timeSeries'][i]
                    for j in range(len(zzz)):
                        if key_stats['timeSeries'][i][j]:
                            res = {i: key_stats['timeSeries']
                                   [i][j]['reportedValue']['raw']}
                            q_results[self.ticker].append(res)

                # print(res)
                # q_results[ticker].append(res)
                except:
                    q_results[ticker].append({i: np.nan})

            res = {'Company': ticker}
            q_results[ticker].append(res)
        except Exception:
            pass

        if 'trailingPegRatio' in res:
            self._info['trailingPegRatio'] = res['trailingPegRatio']

        self._fundamentals = True

    def get_recommendations(self, proxy=None, as_dict=False, *args, **kwargs):
        self._get_info(proxy)
        data = self._recommendations
        if as_dict:
            return data.to_dict()
        return data

    def get_calendar(self, proxy=None, as_dict=False, *args, **kwargs):
        self._get_info(proxy)
        data = self._calendar
        if as_dict:
            return data.to_dict()
        return data

    def get_major_holders(self, proxy=None, as_dict=False, *args, **kwargs):
        self._get_fundamentals(proxy=proxy)
        data = self._major_holders
        if as_dict:
            return data.to_dict()
        return data

    def get_institutional_holders(self, proxy=None, as_dict=False, *args, **kwargs):
        self._get_fundamentals(proxy=proxy)
        data = self._institutional_holders
        if data is not None:
            if as_dict:
                return data.to_dict()
            return data

    def get_mutualfund_holders(self, proxy=None, as_dict=False, *args, **kwargs):
        self._get_fundamentals(proxy=proxy)
        data = self._mutualfund_holders
        if data is not None:
            if as_dict:
                return data.to_dict()
            return data

    def get_info(self, proxy=None, as_dict=False, *args, **kwargs):
        self._get_info(proxy)
        data = self._info
        if as_dict:
            return data.to_dict()
        return data

    def get_sustainability(self, proxy=None, as_dict=False, *args, **kwargs):
        self._get_info(proxy)
        data = self._sustainability
        if as_dict:
            return data.to_dict()
        return data

    def get_earnings(self, proxy=None, as_dict=False, freq="yearly"):
        self._get_fundamentals(proxy=proxy)
        data = self._earnings[freq]
        if as_dict:
            dict_data = data.to_dict()
            dict_data['financialCurrency'] = 'USD' if 'financialCurrency' not in self._earnings else self._earnings['financialCurrency']
            return dict_data
        return data

    def get_analysis(self, proxy=None, as_dict=False, *args, **kwargs):
        self._get_fundamentals(proxy=proxy)
        data = self._analysis
        if as_dict:
            return data.to_dict()
        return data

    def get_financials(self, proxy=None, as_dict=False, freq="yearly"):
        self._get_fundamentals(proxy=proxy)
        data = self._financials[freq]
        if as_dict:
            return data.to_dict()
        return data

    def get_balancesheet(self, proxy=None, as_dict=False, freq="yearly"):
        self._get_fundamentals(proxy=proxy)
        data = self._balancesheet[freq]
        if as_dict:
            return data.to_dict()
        return data

    def get_balance_sheet(self, proxy=None, as_dict=False, freq="yearly"):
        return self.get_balancesheet(proxy, as_dict, freq)

    def get_cashflow(self, proxy=None, as_dict=False, freq="yearly"):
        self._get_fundamentals(proxy=proxy)
        data = self._cashflow[freq]
        if as_dict:
            return data.to_dict()
        return data

    def get_dividends(self, proxy=None):
        if self._history is None:
            self.history(period="max", proxy=proxy)
        if self._history is not None and "Dividends" in self._history:
            dividends = self._history["Dividends"]
            return dividends[dividends != 0]
        return []

    def get_splits(self, proxy=None):
        if self._history is None:
            self.history(period="max", proxy=proxy)
        if self._history is not None and "Stock Splits" in self._history:
            splits = self._history["Stock Splits"]
            return splits[splits != 0]
        return []

    def get_actions(self, proxy=None):
        if self._history is None:
            self.history(period="max", proxy=proxy)
        if self._history is not None and "Dividends" in self._history and "Stock Splits" in self._history:
            actions = self._history[["Dividends", "Stock Splits"]]
            return actions[actions != 0].dropna(how='all').fillna(0)
        return []

    def get_shares(self, proxy=None, as_dict=False, *args, **kwargs):
        self._get_fundamentals(proxy=proxy)
        data = self._shares
        if as_dict:
            return data.to_dict()
        return data

    def get_isin(self, proxy=None):
        # *** experimental ***
        if self._isin is not None:
            return self._isin

        ticker = self.ticker.upper()

        if "-" in ticker or "^" in ticker:
            self._isin = '-'
            return self._isin

        # setup proxy in requests format
        if proxy is not None:
            if isinstance(proxy, dict) and "https" in proxy:
                proxy = proxy["https"]
            proxy = {"https": proxy}

        q = ticker
        self.get_info(proxy=proxy)
        if "shortName" in self._info:
            q = self._info['shortName']

        url = 'https://markets.businessinsider.com/ajax/' \
              'SearchController_Suggest?max_results=25&query=%s' \
            % urlencode(q)
        session = self.session or _requests
        data = session.get(
            url=url,
            proxies=proxy,
            headers=utils.user_agent_headers
        ).text

        search_str = '"{}|'.format(ticker)
        if search_str not in data:
            if q.lower() in data.lower():
                search_str = '"|'
                if search_str not in data:
                    self._isin = '-'
                    return self._isin
            else:
                self._isin = '-'
                return self._isin

        self._isin = data.split(search_str)[1].split('"')[0].split('|')[0]
        return self._isin

    def get_news(self, proxy=None):
        if self._news:
            return self._news

        # setup proxy in requests format
        if proxy is not None:
            if isinstance(proxy, dict) and "https" in proxy:
                proxy = proxy["https"]
            proxy = {"https": proxy}

        # Getting data from json
        url = "{}/v1/finance/search?q={}".format(self._base_url, self.ticker)
        session = self.session or _requests
        data = session.get(
            url=url,
            proxies=proxy,
            headers=utils.user_agent_headers
        )
        if "Will be right back" in data.text:
            raise RuntimeError("*** YAHOO! FINANCE IS CURRENTLY DOWN! ***\n"
                               "Our engineers are working quickly to resolve "
                               "the issue. Thank you for your patience.")
        data = data.json()

        # parse news
        self._news = data.get("news", [])
        return self._news

    def get_earnings_dates(self, proxy=None):
        if self._earnings_dates is not None:
            return self._earnings_dates

        # setup proxy in requests format
        if proxy is not None:
            if isinstance(proxy, dict) and "https" in proxy:
                proxy = proxy["https"]
            proxy = {"https": proxy}

        page_size = 100  # YF caps at 100, don't go higher
        page_offset = 0
        dates = None
        while True:
            url = "{}/calendar/earnings?symbol={}&offset={}&size={}".format(
                _ROOT_URL_, self.ticker, page_offset, page_size)

            session = self.session or _requests
            data = session.get(
                url=url,
                proxies=proxy,
                headers=utils.user_agent_headers
            ).text

            if "Will be right back" in data:
                raise RuntimeError("*** YAHOO! FINANCE IS CURRENTLY DOWN! ***\n"
                                   "Our engineers are working quickly to resolve "
                                   "the issue. Thank you for your patience.")

            try:
                data = _pd.read_html(data)[0]
            except ValueError:
                if page_offset == 0:
                    # Should not fail on first page
                    if "Showing Earnings for:" in data:
                        # Actually YF was successful, problem is company doesn't have earnings history
                        dates = utils.empty_earnings_dates_df()
                break

            if dates is None:
                dates = data
            else:
                dates = _pd.concat([dates, data], axis=0)
            page_offset += page_size

        if dates is None:
            raise Exception("No data found, symbol may be delisted")
        dates = dates.reset_index(drop=True)

        # Drop redundant columns
        dates = dates.drop(["Symbol", "Company"], axis=1)

        # Convert types
        for cn in ["EPS Estimate", "Reported EPS", "Surprise(%)"]:
            dates.loc[dates[cn] == '-', cn] = "NaN"
            dates[cn] = dates[cn].astype(float)

        # Convert % to range 0->1:
        dates["Surprise(%)"] *= 0.01

        # Parse earnings date string
        cn = "Earnings Date"
        # - remove AM/PM and timezone from date string
        tzinfo = dates[cn].str.extract('([AP]M[a-zA-Z]*)$')
        dates[cn] = dates[cn].replace(' [AP]M[a-zA-Z]*$', '', regex=True)
        # - split AM/PM from timezone
        tzinfo = tzinfo[0].str.extract('([AP]M)([a-zA-Z]*)', expand=True)
        tzinfo.columns = ["AM/PM", "TZ"]
        # - combine and parse
        dates[cn] = dates[cn] + ' ' + tzinfo["AM/PM"]
        dates[cn] = _pd.to_datetime(dates[cn], format="%b %d, %Y, %I %p")
        # - instead of attempting decoding of ambiguous timezone abbreviation, just use 'info':
        dates[cn] = dates[cn].dt.tz_localize(
            tz=self.info["exchangeTimezoneName"])

        dates = dates.set_index("Earnings Date")

        self._earnings_dates = dates

        return dates

    def get_earnings_history(self, proxy=None):
        if self._earnings_history:
            return self._earnings_history

        # setup proxy in requests format
        if proxy is not None:
            if isinstance(proxy, dict) and "https" in proxy:
                proxy = proxy["https"]
            proxy = {"https": proxy}

        url = "{}/calendar/earnings?symbol={}".format(_ROOT_URL_, self.ticker)
        session = self.session or _requests
        data = session.get(
            url=url,
            proxies=proxy,
            headers=utils.user_agent_headers
        ).text

        if "Will be right back" in data:
            raise RuntimeError("*** YAHOO! FINANCE IS CURRENTLY DOWN! ***\n"
                               "Our engineers are working quickly to resolve "
                               "the issue. Thank you for your patience.")

        try:
            # read_html returns a list of pandas Dataframes of all the tables in `data`
            data = _pd.read_html(data)[0]
            data.replace("-", _np.nan, inplace=True)

            data['EPS Estimate'] = _pd.to_numeric(data['EPS Estimate'])
            data['Reported EPS'] = _pd.to_numeric(data['Reported EPS'])
            self._earnings_history = data
        # if no tables are found a ValueError is thrown
        except ValueError:
            print("Could not find data for {}.".format(self.ticker))
            return
        return data<|MERGE_RESOLUTION|>--- conflicted
+++ resolved
@@ -227,11 +227,7 @@
 
         # parse quotes
         try:
-<<<<<<< HEAD
-            quotes = utils.parse_quotes(data["chart"]["result"][0], tz)
-=======
             quotes = utils.parse_quotes(data["chart"]["result"][0])
->>>>>>> f651dd1e
             # Yahoo bug fix - it often appends latest price even if after end date
             if end and not quotes.empty:
                 endDt = _pd.to_datetime(_datetime.datetime.utcfromtimestamp(end))
@@ -291,15 +287,14 @@
         dividends, splits = utils.parse_actions(data["chart"]["result"][0])
 
         tz_exchange = data["chart"]["result"][0]["meta"]["exchangeTimezoneName"]
-<<<<<<< HEAD
+
+        tz_exchange = data["chart"]["result"][0]["meta"]["exchangeTimezoneName"]
 
         # Yahoo bug fix - it often appends latest price even if after end date
         if end and not quotes.empty:
             endDt = _pd.to_datetime(_datetime.datetime.fromtimestamp(end))
             if quotes.index[quotes.shape[0]-1] > endDt:
                 quotes = quotes.iloc[0:quotes.shape[0]-1]
-=======
->>>>>>> f651dd1e
 
         # prepare index for combine:
         quotes.index = quotes.index.tz_localize("UTC").tz_convert(tz_exchange)
@@ -311,7 +306,6 @@
             splits.index = _pd.to_datetime(splits.index.date)
             dividends.index = _pd.to_datetime(dividends.index.date)
 
-<<<<<<< HEAD
         # combine
         df = quotes
         if actions:
@@ -328,10 +322,6 @@
                 df.loc[df["Stock Splits"].isna(),"Stock Splits"] = 0
             else:
                 df["Stock Splits"] = 0.0
-=======
-        # index eod/intraday
-        df.index = df.index.tz_localize("UTC").tz_convert(tz_exchange)
->>>>>>> f651dd1e
 
         df = utils.fix_Yahoo_dst_issue(df, params["interval"])
             
@@ -340,11 +330,9 @@
         elif params["interval"] == "1h":
             pass
         else:
-<<<<<<< HEAD
-=======
-            df.index = _pd.to_datetime(df.index.date).tz_localize(tz_exchange)
->>>>>>> f651dd1e
+            # Note: already converted to date above
             df.index.name = "Date"
+            df.index = df.index.tz_localize(tz_exchange)
 
         # duplicates and missing rows cleanup
         df.dropna(how='all', inplace=True)
