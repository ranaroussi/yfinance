--- conflicted
+++ resolved
@@ -301,14 +301,8 @@
 
         tz_exchange = data["chart"]["result"][0]["meta"]["exchangeTimezoneName"]
 
-<<<<<<< HEAD
         quotes = utils.fix_Yahoo_returning_live_separate(quotes, params["interval"], tz_exchange)
-
-        # combine
-        df = _pd.concat([quotes, dividends, splits], axis=1, sort=True)
-        df["Dividends"].fillna(0, inplace=True)
-        df["Stock Splits"].fillna(0, inplace=True)
-=======
+        
         # prepare index for combine:
         quotes.index = quotes.index.tz_localize("UTC").tz_convert(tz_exchange)
         splits.index = splits.index.tz_localize("UTC").tz_convert(tz_exchange)
@@ -318,7 +312,6 @@
             quotes.index = _pd.to_datetime(quotes.index.date)
             splits.index = _pd.to_datetime(splits.index.date)
             dividends.index = _pd.to_datetime(dividends.index.date)
->>>>>>> fdf52ac3
 
         # combine
         df = quotes
