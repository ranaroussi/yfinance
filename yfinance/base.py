#!/usr/bin/env python
# -*- coding: utf-8 -*-
#
# yfinance - market data downloader
# https://github.com/ranaroussi/yfinance
#
# Copyright 2017-2019 Ran Aroussi
#
# Licensed under the Apache License, Version 2.0 (the "License");
# you may not use this file except in compliance with the License.
# You may obtain a copy of the License at
#
#     http://www.apache.org/licenses/LICENSE-2.0
#
# Unless required by applicable law or agreed to in writing, software
# distributed under the License is distributed on an "AS IS" BASIS,
# WITHOUT WARRANTIES OR CONDITIONS OF ANY KIND, either express or implied.
# See the License for the specific language governing permissions and
# limitations under the License.
#

from __future__ import print_function

import datetime as _datetime
import json as _json
import logging
import time as _time
import warnings
from typing import Optional, Union, List
from urllib.parse import quote as urlencode

import dateutil as _dateutil
import numpy as np
import pandas as pd
import requests

from . import shared
from . import utils
from .data import TickerData
from .scrapers.analysis import Analysis
from .scrapers.fundamentals import Fundamentals
from .scrapers.holders import Holders
from .scrapers.quote import Quote, FastInfo

from .const import _BASE_URL_, _ROOT_URL_


_empty_series = pd.Series()


class TickerBase:
    def __init__(self, ticker, session=None, proxy=None):
        self.ticker = ticker.upper()
        self.proxy = proxy
        self.session = session
        self._history = None
        self._history_metadata = None
        self._history_metadata_formatted = False
        self._base_url = _BASE_URL_
        self._tz = None

        self._isin = None
        self._news = []
        self._shares = None

        self._earnings_dates = {}

        self._earnings = None
        self._financials = None

        # accept isin as ticker
        if utils.is_isin(self.ticker):
            self.ticker = utils.get_ticker_by_isin(self.ticker, None, session)

        self._data: TickerData = TickerData(self.ticker, session=session)

        self._analysis = Analysis(self._data)
        self._holders = Holders(self._data)
        self._quote = Quote(self._data)
        self._fundamentals = Fundamentals(self._data)

        self._fast_info = None

        # Limit recursion depth when repairing prices
        self._reconstruct_start_interval = None

    @utils.log_indent_decorator
    def history(self, period="1mo", interval="1d",
                start=None, end=None, prepost=False, actions=True,
                auto_adjust=True, back_adjust=False, repair=False, keepna=False,
                proxy=None, rounding=False, timeout=10,
                debug=None,  # deprecated
                raise_errors=False) -> pd.DataFrame:
        """
        :Parameters:
            period : str
                Valid periods: 1d,5d,1mo,3mo,6mo,1y,2y,5y,10y,ytd,max
                Either Use period parameter or use start and end
            interval : str
                Valid intervals: 1m,2m,5m,15m,30m,60m,90m,1h,1d,5d,1wk,1mo,3mo
                Intraday data cannot extend last 60 days
            start: str
                Download start date string (YYYY-MM-DD) or _datetime, inclusive.
                Default is 99 years ago
                E.g. for start="2020-01-01", the first data point will be on "2020-01-01"
            end: str
                Download end date string (YYYY-MM-DD) or _datetime, exclusive.
                Default is now
                E.g. for end="2023-01-01", the last data point will be on "2022-12-31"
            prepost : bool
                Include Pre and Post market data in results?
                Default is False
            auto_adjust: bool
                Adjust all OHLC automatically? Default is True
            back_adjust: bool
                Back-adjusted data to mimic true historical prices
            repair: bool
                Detect currency unit 100x mixups and attempt repair.
                Default is False
            keepna: bool
                Keep NaN rows returned by Yahoo?
                Default is False
            proxy: str
                Optional. Proxy server URL scheme. Default is None
            rounding: bool
                Round values to 2 decimal places?
                Optional. Default is False = precision suggested by Yahoo!
            timeout: None or float
                If not None stops waiting for a response after given number of
                seconds. (Can also be a fraction of a second e.g. 0.01)
                Default is 10 seconds.
            debug: bool
                If passed as False, will suppress message printing to console.
                DEPRECATED, will be removed in future version
            raise_errors: bool
                If True, then raise errors as Exceptions instead of logging.
        """
        logger = utils.get_yf_logger()
        proxy = proxy or self.proxy

        if debug is not None:
            if debug:
                utils.print_once(f"yfinance: Ticker.history(debug={debug}) argument is deprecated and will be removed in future version. Do this instead: logging.getLogger('yfinance').setLevel(logging.ERROR)")
                logger.setLevel(logging.ERROR)
            else:
                utils.print_once(f"yfinance: Ticker.history(debug={debug}) argument is deprecated and will be removed in future version. Do this instead to suppress error messages: logging.getLogger('yfinance').setLevel(logging.CRITICAL)")
                logger.setLevel(logging.CRITICAL)

        start_user = start
        end_user = end
        if start or period is None or period.lower() == "max":
            # Check can get TZ. Fail => probably delisted
            tz = self._get_ticker_tz(proxy, timeout)
            if tz is None:
                # Every valid ticker has a timezone. Missing = problem
                err_msg = "No timezone found, symbol may be delisted"
                shared._DFS[self.ticker] = utils.empty_df()
                shared._ERRORS[self.ticker] = err_msg
                if raise_errors:
                    raise Exception(f'{self.ticker}: {err_msg}')
                else:
                    logger.error(f'{self.ticker}: {err_msg}')
                return utils.empty_df()

            if end is None:
                end = int(_time.time())
            else:
                end = utils._parse_user_dt(end, tz)
            if start is None:
                if interval == "1m":
                    start = end - 604800  # Subtract 7 days
                else:
                    max_start_datetime = pd.Timestamp.utcnow().floor("D") - _datetime.timedelta(days=99 * 365)
                    start = int(max_start_datetime.timestamp())
            else:
                start = utils._parse_user_dt(start, tz)
            params = {"period1": start, "period2": end}
        else:
            period = period.lower()
            params = {"range": period}

        params["interval"] = interval.lower()
        params["includePrePost"] = prepost

        # 1) fix weired bug with Yahoo! - returning 60m for 30m bars
        if params["interval"] == "30m":
            params["interval"] = "15m"

        # if the ticker is MUTUALFUND or ETF, then get capitalGains events
        params["events"] = "div,splits,capitalGains"

        params_pretty = dict(params)
        tz = self._get_ticker_tz(proxy, timeout)
        for k in ["period1", "period2"]:
            if k in params_pretty:
                params_pretty[k] = str(pd.Timestamp(params[k], unit='s').tz_localize("UTC").tz_convert(tz))
        logger.debug(f'{self.ticker}: Yahoo GET parameters: {str(params_pretty)}')

        # Getting data from json
        url = f"{self._base_url}/v8/finance/chart/{self.ticker}"
        data = None
        get_fn = self._data.get
        if end is not None:
            end_dt = pd.Timestamp(end, unit='s').tz_localize("UTC")
            dt_now = pd.Timestamp.utcnow()
            data_delay = _datetime.timedelta(minutes=30)
            if end_dt + data_delay <= dt_now:
                # Date range in past so safe to fetch through cache:
                get_fn = self._data.cache_get
        try:
            data = get_fn(
                url=url,
                params=params,
                proxy=proxy,
                timeout=timeout
            )
            if "Will be right back" in data.text or data is None:
                raise RuntimeError("*** YAHOO! FINANCE IS CURRENTLY DOWN! ***\n"
                                   "Our engineers are working quickly to resolve "
                                   "the issue. Thank you for your patience.")

            data = data.json()
        except Exception:
            pass

        # Store the meta data that gets retrieved simultaneously
        try:
            self._history_metadata = data["chart"]["result"][0]["meta"]
        except Exception:
            self._history_metadata = {}

        intraday = params["interval"][-1] in ("m", 'h')
        err_msg = "No price data found, symbol may be delisted"
        if start or period is None or period.lower() == "max":
            err_msg += f' ({params["interval"]} '
            if start_user is not None:
                err_msg += f'{start_user}'
            elif not intraday:
                err_msg += f'{pd.Timestamp(start, unit="s").tz_localize("UTC").tz_convert(tz).date()}'
            else:
                err_msg += f'{pd.Timestamp(start, unit="s").tz_localize("UTC").tz_convert(tz)}'
            err_msg += ' -> '
            if end_user is not None:
                err_msg += f'{end_user})'
            elif not intraday:
                err_msg += f'{pd.Timestamp(end, unit="s").tz_localize("UTC").tz_convert(tz).date()})'
            else:
                err_msg += f'{pd.Timestamp(end, unit="s").tz_localize("UTC").tz_convert(tz)})'
        else:
            err_msg += f' (period={period})'

        fail = False
        if data is None or type(data) is not dict:
            fail = True
        elif type(data) is dict and 'status_code' in data:
            err_msg += f"(Yahoo status_code = {data['status_code']})"
            fail = True
        elif "chart" in data and data["chart"]["error"]:
            err_msg = data["chart"]["error"]["description"]
            fail = True
        elif "chart" not in data or data["chart"]["result"] is None or not data["chart"]["result"]:
            fail = True
        elif period is not None and "timestamp" not in data["chart"]["result"][0] and period not in \
                self._history_metadata["validRanges"]:
            # User provided a bad period. The minimum should be '1d', but sometimes Yahoo accepts '1h'.
            err_msg = f"Period '{period}' is invalid, must be one of {self._history_metadata['validRanges']}"
            fail = True
        if fail:
            shared._DFS[self.ticker] = utils.empty_df()
            shared._ERRORS[self.ticker] = err_msg
            if raise_errors:
                raise Exception(f'{self.ticker}: {err_msg}')
            else:
                logger.error(f'{self.ticker}: {err_msg}')
            if self._reconstruct_start_interval is not None and self._reconstruct_start_interval == interval:
                self._reconstruct_start_interval = None
            return utils.empty_df()

        # parse quotes
        try:
            quotes = utils.parse_quotes(data["chart"]["result"][0])
            # Yahoo bug fix - it often appends latest price even if after end date
            if end and not quotes.empty:
                endDt = pd.to_datetime(_datetime.datetime.utcfromtimestamp(end))
                if quotes.index[quotes.shape[0] - 1] >= endDt:
                    quotes = quotes.iloc[0:quotes.shape[0] - 1]
        except Exception:
            shared._DFS[self.ticker] = utils.empty_df()
            shared._ERRORS[self.ticker] = err_msg
            if raise_errors:
                raise Exception(f'{self.ticker}: {err_msg}')
            else:
                logger.error(f'{self.ticker}: {err_msg}')
            if self._reconstruct_start_interval is not None and self._reconstruct_start_interval == interval:
                self._reconstruct_start_interval = None
            return shared._DFS[self.ticker]
        logger.debug(f'{self.ticker}: yfinance received OHLC data: {quotes.index[0]} -> {quotes.index[-1]}')

        # 2) fix weired bug with Yahoo! - returning 60m for 30m bars
        if interval.lower() == "30m":
            logger.debug(f'{self.ticker}: resampling 30m OHLC from 15m')
            quotes2 = quotes.resample('30T')
            quotes = pd.DataFrame(index=quotes2.last().index, data={
                'Open': quotes2['Open'].first(),
                'High': quotes2['High'].max(),
                'Low': quotes2['Low'].min(),
                'Close': quotes2['Close'].last(),
                'Adj Close': quotes2['Adj Close'].last(),
                'Volume': quotes2['Volume'].sum()
            })
            try:
                quotes['Dividends'] = quotes2['Dividends'].max()
                quotes['Stock Splits'] = quotes2['Stock Splits'].max()
            except Exception:
                pass

        # Select useful info from metadata
        quote_type = self._history_metadata["instrumentType"]
        expect_capital_gains = quote_type in ('MUTUALFUND', 'ETF')
        tz_exchange = self._history_metadata["exchangeTimezoneName"]

        # Note: ordering is important. If you change order, run the tests!
        quotes = utils.set_df_tz(quotes, params["interval"], tz_exchange)
        quotes = utils.fix_Yahoo_dst_issue(quotes, params["interval"])
        quotes = utils.fix_Yahoo_returning_live_separate(quotes, params["interval"], tz_exchange)
        intraday = params["interval"][-1] in ("m", 'h')
        if not prepost and intraday and "tradingPeriods" in self._history_metadata:
            tps = self._history_metadata["tradingPeriods"]
            if not isinstance(tps, pd.DataFrame):
                self._history_metadata = utils.format_history_metadata(self._history_metadata, tradingPeriodsOnly=True)
                tps = self._history_metadata["tradingPeriods"]
            quotes = utils.fix_Yahoo_returning_prepost_unrequested(quotes, params["interval"], tps)
        logger.debug(f'{self.ticker}: OHLC after cleaning: {quotes.index[0]} -> {quotes.index[-1]}')

        # actions
        dividends, splits, capital_gains = utils.parse_actions(data["chart"]["result"][0])
        if not expect_capital_gains:
            capital_gains = None

        if splits is not None:
            splits = utils.set_df_tz(splits, interval, tz_exchange)
        if dividends is not None:
            dividends = utils.set_df_tz(dividends, interval, tz_exchange)
        if capital_gains is not None:
            capital_gains = utils.set_df_tz(capital_gains, interval, tz_exchange)
        if start is not None:
            if not quotes.empty:
                startDt = quotes.index[0].floor('D')
                if dividends is not None:
                    dividends = dividends.loc[startDt:]
                if capital_gains is not None:
                    capital_gains = capital_gains.loc[startDt:]
                if splits is not None:
                    splits = splits.loc[startDt:]
        if end is not None:
            endDt = pd.Timestamp(end, unit='s').tz_localize(tz)
            if dividends is not None:
                dividends = dividends[dividends.index < endDt]
            if capital_gains is not None:
                capital_gains = capital_gains[capital_gains.index < endDt]
            if splits is not None:
                splits = splits[splits.index < endDt]

        # Prepare for combine
        intraday = params["interval"][-1] in ("m", 'h')
        if not intraday:
            # If localizing a midnight during DST transition hour when clocks roll back,
            # meaning clock hits midnight twice, then use the 2nd (ambiguous=True)
            quotes.index = pd.to_datetime(quotes.index.date).tz_localize(tz_exchange, ambiguous=True, nonexistent='shift_forward')
            if dividends.shape[0] > 0:
                dividends.index = pd.to_datetime(dividends.index.date).tz_localize(tz_exchange, ambiguous=True, nonexistent='shift_forward')
            if splits.shape[0] > 0:
                splits.index = pd.to_datetime(splits.index.date).tz_localize(tz_exchange, ambiguous=True, nonexistent='shift_forward')

        # Combine
        df = quotes.sort_index()
        if dividends.shape[0] > 0:
            df = utils.safe_merge_dfs(df, dividends, interval)
        if "Dividends" in df.columns:
            df.loc[df["Dividends"].isna(), "Dividends"] = 0
        else:
            df["Dividends"] = 0.0
        if splits.shape[0] > 0:
            df = utils.safe_merge_dfs(df, splits, interval)
        if "Stock Splits" in df.columns:
            df.loc[df["Stock Splits"].isna(), "Stock Splits"] = 0
        else:
            df["Stock Splits"] = 0.0
        if expect_capital_gains:
            if capital_gains.shape[0] > 0:
                df = utils.safe_merge_dfs(df, capital_gains, interval)
            if "Capital Gains" in df.columns:
                df.loc[df["Capital Gains"].isna(), "Capital Gains"] = 0
            else:
                df["Capital Gains"] = 0.0
        logger.debug(f'{self.ticker}: OHLC after combining events: {quotes.index[0]} -> {quotes.index[-1]}')

        df = df[~df.index.duplicated(keep='first')]  # must do before repair

        if isinstance(repair, str) and repair=='silent':
            utils.log_once(logging.WARNING, f"yfinance: Ticker.history(repair='silent') value is deprecated and will be removed in future version. Repair now silent by default, use logging module to increase verbosity.")
            repair = True
        if repair:
            # Do this before auto/back adjust
            logger.debug(f'{self.ticker}: checking OHLC for repairs ...')
            df = self._fix_unit_mixups(df, interval, tz_exchange, prepost)
            df = self._fix_bad_stock_split(df, interval, tz_exchange)
            # Must repair 100x and split errors before price reconstruction
            df = self._fix_zeroes(df, interval, tz_exchange, prepost)
            df = self._fix_missing_div_adjust(df, interval, tz_exchange)
            df = df.sort_index()

        # Auto/back adjust
        try:
            if auto_adjust:
                df = utils.auto_adjust(df)
            elif back_adjust:
                df = utils.back_adjust(df)
        except Exception as e:
            if auto_adjust:
                err_msg = "auto_adjust failed with %s" % e
            else:
                err_msg = "back_adjust failed with %s" % e
            shared._DFS[self.ticker] = utils.empty_df()
            shared._ERRORS[self.ticker] = err_msg
            if raise_errors:
                raise Exception('%s: %s' % (self.ticker, err_msg))
            else:
                logger.error('%s: %s' % (self.ticker, err_msg))

        if rounding:
            df = np.round(df, data["chart"]["result"][0]["meta"]["priceHint"])
        df['Volume'] = df['Volume'].fillna(0).astype(np.int64)

        if intraday:
            df.index.name = "Datetime"
        else:
            df.index.name = "Date"

        self._history = df.copy()

        # missing rows cleanup
        if not actions:
            df = df.drop(columns=["Dividends", "Stock Splits", "Capital Gains"], errors='ignore')
        if not keepna:
            mask_nan_or_zero = (df.isna() | (df == 0)).all(axis=1)
            df = df.drop(mask_nan_or_zero.index[mask_nan_or_zero])

        logger.debug(f'{self.ticker}: yfinance returning OHLC: {df.index[0]} -> {df.index[-1]}')

        if self._reconstruct_start_interval is not None and self._reconstruct_start_interval == interval:
            self._reconstruct_start_interval = None
        return df

    # ------------------------

    @utils.log_indent_decorator
    def _reconstruct_intervals_batch(self, df, interval, prepost, tag=-1):
        # Reconstruct values in df using finer-grained price data. Delimiter marks what to reconstruct
        logger = utils.get_yf_logger()

        if not isinstance(df, pd.DataFrame):
            raise Exception("'df' must be a Pandas DataFrame not", type(df))
        if interval == "1m":
            # Can't go smaller than 1m so can't reconstruct
            return df

        if interval[1:] in ['d', 'wk', 'mo']:
            # Interday data always includes pre & post
            prepost = True
            intraday = False
        else:
            intraday = True

        price_cols = [c for c in ["Open", "High", "Low", "Close", "Adj Close"] if c in df]
        data_cols = price_cols + ["Volume"]

        # If interval is weekly then can construct with daily. But if smaller intervals then
        # restricted to recent times:
        intervals = ["1wk", "1d", "1h", "30m", "15m", "5m", "2m", "1m"]
        itds = {i: utils._interval_to_timedelta(interval) for i in intervals}
        nexts = {intervals[i]: intervals[i + 1] for i in range(len(intervals) - 1)}
        min_lookbacks = {"1wk": None, "1d": None, "1h": _datetime.timedelta(days=730)}
        for i in ["30m", "15m", "5m", "2m"]:
            min_lookbacks[i] = _datetime.timedelta(days=60)
        min_lookbacks["1m"] = _datetime.timedelta(days=30)
        if interval in nexts:
            sub_interval = nexts[interval]
            td_range = itds[interval]
        else:
            logger.warning(f"Have not implemented price repair for '{interval}' interval. Contact developers")
            if "Repaired?" not in df.columns:
                df["Repaired?"] = False
            return df

        # Limit max reconstruction depth to 2:
        if self._reconstruct_start_interval is None:
            self._reconstruct_start_interval = interval
        if interval != self._reconstruct_start_interval and interval != nexts[self._reconstruct_start_interval]:
            logger.debug(f"{self.ticker}: Price repair has hit max depth of 2 ('%s'->'%s'->'%s')", self._reconstruct_start_interval, nexts[self._reconstruct_start_interval], interval)
            return df

        df = df.sort_index()

        f_repair = df[data_cols].to_numpy() == tag
        f_repair_rows = f_repair.any(axis=1)

        # Ignore old intervals for which Yahoo won't return finer data:
        m = min_lookbacks[sub_interval]
        if m is None:
            min_dt = None
        else:
            m -= _datetime.timedelta(days=1)  # allow space for 1-day padding
            min_dt = pd.Timestamp.utcnow() - m
            min_dt = min_dt.tz_convert(df.index.tz).ceil("D")
        logger.debug(f"min_dt={min_dt} interval={interval} sub_interval={sub_interval}")
        if min_dt is not None:
            f_recent = df.index >= min_dt
            f_repair_rows = f_repair_rows & f_recent
            if not f_repair_rows.any():
                logger.info("Data too old to repair")
                if "Repaired?" not in df.columns:
                    df["Repaired?"] = False
                return df

        dts_to_repair = df.index[f_repair_rows]
        indices_to_repair = np.where(f_repair_rows)[0]

        if len(dts_to_repair) == 0:
            logger.info("Nothing needs repairing (dts_to_repair[] empty)")
            if "Repaired?" not in df.columns:
                df["Repaired?"] = False
            return df

        df_v2 = df.copy()
        if "Repaired?" not in df_v2.columns:
            df_v2["Repaired?"] = False
        f_good = ~(df[price_cols].isna().any(axis=1))
        f_good = f_good & (df[price_cols].to_numpy() != tag).all(axis=1)
        df_good = df[f_good]

        # Group nearby NaN-intervals together to reduce number of Yahoo fetches
        dts_groups = [[dts_to_repair[0]]]
        last_dt = dts_to_repair[0]
        last_ind = indices_to_repair[0]
        td = utils._interval_to_timedelta(interval)
        # Note on setting max size: have to allow space for adding good data
        if sub_interval == "1mo":
            grp_max_size = _dateutil.relativedelta.relativedelta(years=2)
        elif sub_interval == "1wk":
            grp_max_size = _dateutil.relativedelta.relativedelta(years=2)
        elif sub_interval == "1d":
            grp_max_size = _dateutil.relativedelta.relativedelta(years=2)
        elif sub_interval == "1h":
            grp_max_size = _dateutil.relativedelta.relativedelta(years=1)
        elif sub_interval == "1m":
            grp_max_size = _datetime.timedelta(days=5)  # allow 2 days for buffer below
        else:
            grp_max_size = _datetime.timedelta(days=30)
        logger.debug(f"grp_max_size = {grp_max_size}")
        for i in range(1, len(dts_to_repair)):
            ind = indices_to_repair[i]
            dt = dts_to_repair[i]
            if dt.date() < dts_groups[-1][0].date() + grp_max_size:
                dts_groups[-1].append(dt)
            else:
                dts_groups.append([dt])
            last_dt = dt
            last_ind = ind

        logger.debug("Repair groups:")
        for g in dts_groups:
            logger.debug(f"- {g[0]} -> {g[-1]}")

        # Add some good data to each group, so can calibrate prices later:
        for i in range(len(dts_groups)):
            g = dts_groups[i]
            g0 = g[0]
            i0 = df_good.index.get_indexer([g0], method="nearest")[0]
            if i0 > 0:
                if (min_dt is None or df_good.index[i0 - 1] >= min_dt) and \
                        ((not intraday) or df_good.index[i0 - 1].date() == g0.date()):
                    i0 -= 1
            gl = g[-1]
            il = df_good.index.get_indexer([gl], method="nearest")[0]
            if il < len(df_good) - 1:
                if (not intraday) or df_good.index[il + 1].date() == gl.date():
                    il += 1
            good_dts = df_good.index[i0:il + 1]
            dts_groups[i] += good_dts.to_list()
            dts_groups[i].sort()

        n_fixed = 0
        for g in dts_groups:
            df_block = df[df.index.isin(g)]
            logger.debug("df_block:\n" + str(df_block))

            start_dt = g[0]
            start_d = start_dt.date()
            reject = False
            if sub_interval == "1h" and (_datetime.date.today() - start_d) > _datetime.timedelta(days=729):
                reject = True
            elif sub_interval in ["30m", "15m"] and (_datetime.date.today() - start_d) > _datetime.timedelta(days=59):
                reject = True
            if reject:
                # Don't bother requesting more price data, Yahoo will reject
                msg = f"Cannot reconstruct {interval} block starting"
                if intraday:
                    msg += f" {start_dt}"
                else:
                    msg += f" {start_d}"
                msg += ", too old, Yahoo will reject request for finer-grain data"
                logger.info(msg)
                continue

            td_1d = _datetime.timedelta(days=1)
            end_dt = g[-1]
            end_d = end_dt.date() + td_1d
            if interval in "1wk":
                fetch_start = start_d - td_range  # need previous week too
                fetch_end = g[-1].date() + td_range
            elif interval == "1d":
                fetch_start = start_d
                fetch_end = g[-1].date() + td_range
            else:
                fetch_start = g[0]
                fetch_end = g[-1] + td_range

            # The first and last day returned by Yahoo can be slightly wrong, so add buffer:
            fetch_start -= td_1d
            fetch_end += td_1d
            if intraday:
                fetch_start = fetch_start.date()
                fetch_end = fetch_end.date() + td_1d
            if min_dt is not None:
                fetch_start = max(min_dt.date(), fetch_start)
            logger.debug(f"Fetching {sub_interval} prepost={prepost} {fetch_start}->{fetch_end}")
            df_fine = self.history(start=fetch_start, end=fetch_end, interval=sub_interval, auto_adjust=False, actions=True, prepost=prepost, repair=True, keepna=True)
            if df_fine is None or df_fine.empty:
                msg = f"Cannot reconstruct {interval} block starting"
                if intraday:
                    msg += f" {start_dt}"
                else:
                    msg += f" {start_d}"
                msg += ", too old, Yahoo is rejecting request for finer-grain data"
                logger.debug(msg)
                continue
            # Discard the buffer
            df_fine = df_fine.loc[g[0]: g[-1] + itds[sub_interval] - _datetime.timedelta(milliseconds=1)].copy()
            if df_fine.empty:
                msg = f"Cannot reconstruct {interval} block range"
                if intraday:
                    msg += f" {start_dt}->{end_dt}"
                else:
                    msg += f" {start_d}->{end_d}"
                msg += ", Yahoo not returning finer-grain data within range"
                logger.debug(msg)
                continue

            df_fine["ctr"] = 0
            if interval == "1wk":
                weekdays = ["MON", "TUE", "WED", "THU", "FRI", "SAT", "SUN"]
                week_end_day = weekdays[(df_block.index[0].weekday() + 7 - 1) % 7]
                df_fine["Week Start"] = df_fine.index.tz_localize(None).to_period("W-" + week_end_day).start_time
                grp_col = "Week Start"
            elif interval == "1d":
                df_fine["Day Start"] = pd.to_datetime(df_fine.index.date)
                grp_col = "Day Start"
            else:
                df_fine.loc[df_fine.index.isin(df_block.index), "ctr"] = 1
                df_fine["intervalID"] = df_fine["ctr"].cumsum()
                df_fine = df_fine.drop("ctr", axis=1)
                grp_col = "intervalID"
            df_fine = df_fine[~df_fine[price_cols + ['Dividends']].isna().all(axis=1)]

            df_fine_grp = df_fine.groupby(grp_col)
            df_new = df_fine_grp.agg(
                Open=("Open", "first"),
                Close=("Close", "last"),
                AdjClose=("Adj Close", "last"),
                Low=("Low", "min"),
                High=("High", "max"),
                Dividends=("Dividends", "sum"),
                Volume=("Volume", "sum")).rename(columns={"AdjClose": "Adj Close"})
            if grp_col in ["Week Start", "Day Start"]:
                df_new.index = df_new.index.tz_localize(df_fine.index.tz)
            else:
                df_fine["diff"] = df_fine["intervalID"].diff()
                new_index = np.append([df_fine.index[0]], df_fine.index[df_fine["intervalID"].diff() > 0])
                df_new.index = new_index
            logger.debug('df_new:' + '\n' + str(df_new))

            # Calibrate! 
            common_index = np.intersect1d(df_block.index, df_new.index)
            if len(common_index) == 0:
                # Can't calibrate so don't attempt repair
                logger.info(f"Can't calibrate {interval} block starting {start_d} so aborting repair")
                continue
            # First, attempt to calibrate the 'Adj Close' column. OK if cannot.
            # Only necessary for 1d interval, because the 1h data is not div-adjusted.
            if interval == '1d':
                df_new_calib = df_new[df_new.index.isin(common_index)]
                df_block_calib = df_block[df_block.index.isin(common_index)]
                f_tag = df_block_calib['Adj Close'] == tag
                if f_tag.any():
                    div_adjusts = df_block_calib['Adj Close'] / df_block_calib['Close']
                    # The loop below assumes each 1d repair is isoloated, i.e. surrounded by 
                    # good data. Which is case most of time. 
                    # But in case are repairing a chunk of bad 1d data, back/forward-fill the 
                    # good div-adjustments - not perfect, but a good backup.
                    div_adjusts[f_tag] = np.nan
                    div_adjusts = div_adjusts.fillna(method='bfill').fillna(method='ffill')
                    for idx in np.where(f_tag)[0]:
                        dt = df_new_calib.index[idx]
                        n = len(div_adjusts)
                        if df_new.loc[dt, "Dividends"] != 0:
                            if idx < n - 1:
                                # Easy, take div-adjustment from next-day
                                div_adjusts[idx] = div_adjusts[idx + 1]
                            else:
                                # Take previous-day div-adjustment and reverse todays adjustment
                                div_adj = 1.0 - df_new_calib["Dividends"].iloc[idx] / df_new_calib['Close'].iloc[
                                    idx - 1]
                                div_adjusts[idx] = div_adjusts[idx - 1] / div_adj
                        else:
                            if idx > 0:
                                # Easy, take div-adjustment from previous-day
                                div_adjusts[idx] = div_adjusts[idx - 1]
                            else:
                                # Must take next-day div-adjustment
                                div_adjusts[idx] = div_adjusts[idx + 1]
                                if df_new_calib["Dividends"].iloc[idx + 1] != 0:
                                    div_adjusts[idx] *= 1.0 - df_new_calib["Dividends"].iloc[idx + 1] / \
                                                        df_new_calib['Close'].iloc[idx]
                    f_close_bad = df_block_calib['Close'] == tag
                    df_new['Adj Close'] = df_block['Close'] * div_adjusts
                    if f_close_bad.any():
                        df_new.loc[f_close_bad, 'Adj Close'] = df_new['Close'][f_close_bad] * div_adjusts[f_close_bad]

            # Check whether 'df_fine' has different split-adjustment.
            # If different, then adjust to match 'df'
            calib_cols = ['Open', 'Close']
            df_new_calib = df_new[df_new.index.isin(common_index)][calib_cols].to_numpy()
            df_block_calib = df_block[df_block.index.isin(common_index)][calib_cols].to_numpy()
            calib_filter = (df_block_calib != tag)
            if not calib_filter.any():
                # Can't calibrate so don't attempt repair
                logger.info(f"Can't calibrate {interval} block starting {start_d} so aborting repair")
                continue
            # Avoid divide-by-zero warnings:
            for j in range(len(calib_cols)):
                f = ~calib_filter[:, j]
                if f.any():
                    df_block_calib[f, j] = 1
                    df_new_calib[f, j] = 1
            ratios = df_block_calib[calib_filter] / df_new_calib[calib_filter]
            weights = df_fine_grp.size()
            weights.index = df_new.index
            weights = weights[weights.index.isin(common_index)].to_numpy().astype(float)
            weights = weights[:, None]  # transpose
            weights = np.tile(weights, len(calib_cols))  # 1D -> 2D
            weights = weights[calib_filter]  # flatten
            not1 = ~np.isclose(ratios, 1.0, rtol=0.00001)
            if np.sum(not1) == len(calib_cols):
                # Only 1 calibration row in df_new is different to df_block so ignore
                ratio = 1.0
            else:
                ratio = np.average(ratios, weights=weights)
            logger.debug(f"Price calibration ratio (raw) = {ratio:6f}")
            ratio_rcp = round(1.0 / ratio, 1)
            ratio = round(ratio, 1)
            if ratio == 1 and ratio_rcp == 1:
                # Good!
                pass
            else:
                if ratio > 1:
                    # data has different split-adjustment than fine-grained data
                    # Adjust fine-grained to match
                    df_new[price_cols] *= ratio
                    df_new["Volume"] /= ratio
                elif ratio_rcp > 1:
                    # data has different split-adjustment than fine-grained data
                    # Adjust fine-grained to match
                    df_new[price_cols] *= 1.0 / ratio_rcp
                    df_new["Volume"] *= ratio_rcp

            # Repair!
            bad_dts = df_block.index[(df_block[price_cols + ["Volume"]] == tag).to_numpy().any(axis=1)]

            no_fine_data_dts = []
            for idx in bad_dts:
                if idx not in df_new.index:
                    # Yahoo didn't return finer-grain data for this interval, 
                    # so probably no trading happened.
                    no_fine_data_dts.append(idx)
            if len(no_fine_data_dts) > 0:
                logger.debug(f"Yahoo didn't return finer-grain data for these intervals: " + str(no_fine_data_dts))
            for idx in bad_dts:
                if idx not in df_new.index:
                    # Yahoo didn't return finer-grain data for this interval, 
                    # so probably no trading happened.
                    continue
                df_new_row = df_new.loc[idx]

                if interval == "1wk":
                    df_last_week = df_new.iloc[df_new.index.get_loc(idx) - 1]
                    df_fine = df_fine.loc[idx:]

                df_bad_row = df.loc[idx]
                bad_fields = df_bad_row.index[df_bad_row == tag].to_numpy()
                if "High" in bad_fields:
                    df_v2.loc[idx, "High"] = df_new_row["High"]
                if "Low" in bad_fields:
                    df_v2.loc[idx, "Low"] = df_new_row["Low"]
                if "Open" in bad_fields:
                    if interval == "1wk" and idx != df_fine.index[0]:
                        # Exchange closed Monday. In this case, Yahoo sets Open to last week close
                        df_v2.loc[idx, "Open"] = df_last_week["Close"]
                        df_v2.loc[idx, "Low"] = min(df_v2.loc[idx, "Open"], df_v2.loc[idx, "Low"])
                    else:
                        df_v2.loc[idx, "Open"] = df_new_row["Open"]
                if "Close" in bad_fields:
                    df_v2.loc[idx, "Close"] = df_new_row["Close"]
                    # Assume 'Adj Close' also corrupted, easier than detecting whether true
                    df_v2.loc[idx, "Adj Close"] = df_new_row["Adj Close"]
                elif "Adj Close" in bad_fields:
                    df_v2.loc[idx, "Adj Close"] = df_new_row["Adj Close"]
                if "Volume" in bad_fields:
                    df_v2.loc[idx, "Volume"] = df_new_row["Volume"]
                df_v2.loc[idx, "Repaired?"] = True
                n_fixed += 1

        return df_v2

    @utils.log_indent_decorator
    def _fix_unit_mixups(self, df, interval, tz_exchange, prepost):
        if df.empty:
            return df
        df2 = self._fix_unit_switch(df, interval, tz_exchange)
        df3 = self._fix_unit_random_mixups(df2, interval, tz_exchange, prepost)
        return df3

    @utils.log_indent_decorator
    def _fix_unit_random_mixups(self, df, interval, tz_exchange, prepost):
        # Sometimes Yahoo returns few prices in cents/pence instead of $/£
        # I.e. 100x bigger
        # 2 ways this manifests:
        # - random 100x errors spread throughout table
        # - a sudden switch between $<->cents at some date
        # This function fixes the first.

        if df.empty:
            return df

        # Easy to detect and fix, just look for outliers = ~100x local median
        logger = utils.get_yf_logger()

        if df.shape[0] == 0:
            if "Repaired?" not in df.columns:
                df["Repaired?"] = False
            return df
        if df.shape[0] == 1:
            # Need multiple rows to confidently identify outliers
            logger.info("price-repair-100x: Cannot check single-row table for 100x price errors")
            if "Repaired?" not in df.columns:
                df["Repaired?"] = False
            return df

        df2 = df.copy()

        if df2.index.tz is None:
            df2.index = df2.index.tz_localize(tz_exchange)
        elif df2.index.tz != tz_exchange:
            df2.index = df2.index.tz_convert(tz_exchange)

        # Only import scipy if users actually want function. To avoid
        # adding it to dependencies.
        from scipy import ndimage as _ndimage

        data_cols = ["High", "Open", "Low", "Close", "Adj Close"]  # Order important, separate High from Low
        data_cols = [c for c in data_cols if c in df2.columns]
        f_zeroes = (df2[data_cols] == 0).any(axis=1).to_numpy()
        if f_zeroes.any():
            df2_zeroes = df2[f_zeroes]
            df2 = df2[~f_zeroes]
        else:
            df2_zeroes = None
        if df2.shape[0] <= 1:
            logger.info("price-repair-100x: Insufficient good data for detecting 100x price errors")
            if "Repaired?" not in df.columns:
                df["Repaired?"] = False
            return df
        df2_data = df2[data_cols].to_numpy()
        median = _ndimage.median_filter(df2_data, size=(3, 3), mode="wrap")
        ratio = df2_data / median
        ratio_rounded = (ratio / 20).round() * 20  # round ratio to nearest 20
        f = ratio_rounded == 100
        ratio_rcp = 1.0/ratio
        ratio_rcp_rounded = (ratio_rcp / 20).round() * 20  # round ratio to nearest 20
        f_rcp = (ratio_rounded == 100) | (ratio_rcp_rounded == 100)
        f_either = f | f_rcp
        if not f_either.any():
            logger.info("price-repair-100x: No sporadic 100x errors")
            if "Repaired?" not in df.columns:
                df["Repaired?"] = False
            return df

        # Mark values to send for repair
        tag = -1.0
        for i in range(len(data_cols)):
            fi = f_either[:, i]
            c = data_cols[i]
            df2.loc[fi, c] = tag

        n_before = (df2_data == tag).sum()
        df2 = self._reconstruct_intervals_batch(df2, interval, prepost, tag)
        df2_tagged = df2[data_cols].to_numpy() == tag
        n_after = (df2[data_cols].to_numpy() == tag).sum()

        if n_after > 0:
            # This second pass will *crudely* "fix" any remaining errors in High/Low
            # simply by ensuring they don't contradict e.g. Low = 100x High.
            f = (df2[data_cols].to_numpy() == tag) & f
            for i in range(f.shape[0]):
                fi = f[i, :]
                if not fi.any():
                    continue
                idx = df2.index[i]

                for c in ['Open', 'Close']:
                    j = data_cols.index(c)
                    if fi[j]:
                        df2.loc[idx, c] = df.loc[idx, c] * 0.01

                c = "High" ; j = data_cols.index(c)
                if fi[j]:
                    df2.loc[idx, c] = df2.loc[idx, ["Open", "Close"]].max()

                c = "Low" ; j = data_cols.index(c)
                if fi[j]:
                    df2.loc[idx, c] = df2.loc[idx, ["Open", "Close"]].min()

            f_rcp = (df2[data_cols].to_numpy() == tag) & f_rcp
            for i in range(f_rcp.shape[0]):
                fi = f_rcp[i, :]
                if not fi.any():
                    continue
                idx = df2.index[i]

                for c in ['Open', 'Close']:
                    j = data_cols.index(c)
                    if fi[j]:
                        df2.loc[idx, c] = df.loc[idx, c] * 100.0

                c = "High" ; j = data_cols.index(c)
                if fi[j]:
                    df2.loc[idx, c] = df2.loc[idx, ["Open", "Close"]].max()

                c = "Low" ; j = data_cols.index(c)
                if fi[j]:
                    df2.loc[idx, c] = df2.loc[idx, ["Open", "Close"]].min()

            df2_tagged = df2[data_cols].to_numpy() == tag
            n_after_crude = df2_tagged.sum()
        else:
            n_after_crude = n_after

        n_fixed = n_before - n_after_crude
        n_fixed_crudely = n_after - n_after_crude
        if n_fixed > 0:
            report_msg = f"{self.ticker}: fixed {n_fixed}/{n_before} currency unit mixups "
            if n_fixed_crudely > 0:
                report_msg += f"({n_fixed_crudely} crudely) "
            report_msg += f"in {interval} price data"
            logger.info('price-repair-100x: ' + report_msg)

        # Restore original values where repair failed
        f_either = df2[data_cols].to_numpy() == tag
        for j in range(len(data_cols)):
            fj = f_either[:, j]
            if fj.any():
                c = data_cols[j]
                df2.loc[fj, c] = df.loc[fj, c]
        if df2_zeroes is not None:
            if "Repaired?" not in df2_zeroes.columns:
                df2_zeroes["Repaired?"] = False
            df2 = pd.concat([df2, df2_zeroes]).sort_index()
            df2.index = pd.to_datetime()

        return df2

    @utils.log_indent_decorator
    def _fix_unit_switch(self, df, interval, tz_exchange):
        # Sometimes Yahoo returns few prices in cents/pence instead of $/£
        # I.e. 100x bigger
        # 2 ways this manifests:
        # - random 100x errors spread throughout table
        # - a sudden switch between $<->cents at some date
        # This function fixes the second.
        # Eventually Yahoo fixes but could take them 2 weeks.

        return self._fix_prices_sudden_change(df, interval, tz_exchange, 100.0)

    @utils.log_indent_decorator
    def _fix_zeroes(self, df, interval, tz_exchange, prepost):
        # Sometimes Yahoo returns prices=0 or NaN when trades occurred.
        # But most times when prices=0 or NaN returned is because no trades.
        # Impossible to distinguish, so only attempt repair if few or rare.

        if df.empty:
            return df

        logger = utils.get_yf_logger()

        if df.shape[0] == 0:
            if "Repaired?" not in df.columns:
                df["Repaired?"] = False
            return df

        intraday = interval[-1] in ("m", 'h')

        df = df.sort_index()  # important!
        df2 = df.copy()

        if df2.index.tz is None:
            df2.index = df2.index.tz_localize(tz_exchange)
        elif df2.index.tz != tz_exchange:
            df2.index = df2.index.tz_convert(tz_exchange)

        price_cols = [c for c in ["Open", "High", "Low", "Close", "Adj Close"] if c in df2.columns]
        f_prices_bad = (df2[price_cols] == 0.0) | df2[price_cols].isna()
        df2_reserve = None
        if intraday:
            # Ignore days with >50% intervals containing NaNs
            grp = pd.Series(f_prices_bad.any(axis=1), name="nan").groupby(f_prices_bad.index.date)
            nan_pct = grp.sum() / grp.count()
            dts = nan_pct.index[nan_pct > 0.5]
            f_zero_or_nan_ignore = np.isin(f_prices_bad.index.date, dts)
            df2_reserve = df2[f_zero_or_nan_ignore]
            df2 = df2[~f_zero_or_nan_ignore]
            f_prices_bad = (df2[price_cols] == 0.0) | df2[price_cols].isna()

        f_high_low_good = (~df2["High"].isna().to_numpy()) & (~df2["Low"].isna().to_numpy())
        f_change = df2["High"].to_numpy() != df2["Low"].to_numpy()
        f_vol_bad = (df2["Volume"] == 0).to_numpy() & f_high_low_good & f_change

        # If stock split occurred, then trading must have happened.
        # I should probably rename the function, because prices aren't zero ...
        if 'Stock Splits' in df2.columns:
            f_split = (df2['Stock Splits'] != 0.0).to_numpy()
            if f_split.any():
                f_change_expected_but_missing = f_split & ~f_change
                if f_change_expected_but_missing.any():
                    f_prices_bad[f_change_expected_but_missing] = True

        # Check whether worth attempting repair
        f_prices_bad = f_prices_bad.to_numpy()
        f_bad_rows = f_prices_bad.any(axis=1) | f_vol_bad
        if not f_bad_rows.any():
            logger.info("price-repair-missing: No price=0 errors to repair")
            if "Repaired?" not in df.columns:
                df["Repaired?"] = False
            return df
        if f_prices_bad.sum() == len(price_cols) * len(df2):
            # Need some good data to calibrate
            logger.info("price-repair-missing: No good data for calibration so cannot fix price=0 bad data")
            if "Repaired?" not in df.columns:
                df["Repaired?"] = False
            return df

        data_cols = price_cols + ["Volume"]

        # Mark values to send for repair
        tag = -1.0
        for i in range(len(price_cols)):
            c = price_cols[i]
            df2.loc[f_prices_bad[:, i], c] = tag
        df2.loc[f_vol_bad, "Volume"] = tag
        # If volume=0 or NaN for bad prices, then tag volume for repair
        f_vol_zero_or_nan = (df2["Volume"].to_numpy() == 0) | (df2["Volume"].isna().to_numpy())
        df2.loc[f_prices_bad.any(axis=1) & f_vol_zero_or_nan, "Volume"] = tag
        # If volume=0 or NaN but price moved in interval, then tag volume for repair
        df2.loc[f_change & f_vol_zero_or_nan, "Volume"] = tag

        df2_tagged = df2[data_cols].to_numpy() == tag
        n_before = df2_tagged.sum()
        dts_tagged = df2.index[df2_tagged.any(axis=1)]
        df2 = self._reconstruct_intervals_batch(df2, interval, prepost, tag)
        df2_tagged = df2[data_cols].to_numpy() == tag
        n_after = df2_tagged.sum()
        dts_not_repaired = df2.index[df2_tagged.any(axis=1)]
        n_fixed = n_before - n_after
        if n_fixed > 0:
            msg = f"{self.ticker}: fixed {n_fixed}/{n_before} value=0 errors in {interval} price data"
            if n_fixed < 4:
                dts_repaired = sorted(list(set(dts_tagged).difference(dts_not_repaired)))
                msg += f": {dts_repaired}"
            logger.info('price-repair-missing: ' + msg)

        if df2_reserve is not None:
            if "Repaired?" not in df2_reserve.columns:
                df2_reserve["Repaired?"] = False
            df2 = pd.concat([df2, df2_reserve]).sort_index()

        # Restore original values where repair failed (i.e. remove tag values)
        f = df2[data_cols].to_numpy() == tag
        for j in range(len(data_cols)):
            fj = f[:, j]
            if fj.any():
                c = data_cols[j]
                df2.loc[fj, c] = df.loc[fj, c]

        return df2

    @utils.log_indent_decorator
    def _fix_missing_div_adjust(self, df, interval, tz_exchange):
        # Sometimes, if a dividend occurred today, then Yahoo has not adjusted historic data.
        # Easy to detect and correct BUT ONLY IF the data 'df' includes today's dividend.
        # E.g. if fetching historic prices before todays dividend, then cannot fix.

        if df.empty:
            return df

        logger = utils.get_yf_logger()

        if df is None or df.empty:
            return df
        interday = interval in ['1d', '1wk', '1mo', '3mo']
        if not interday:
            return df

        df = df.sort_index()

        f_div = (df["Dividends"] != 0.0).to_numpy()
        if not f_div.any():
            logger.debug('div-adjust-repair: No dividends to check')
            return df

        df2 = df.copy()
        if df2.index.tz is None:
            df2.index = df2.index.tz_localize(tz_exchange)
        elif df2.index.tz != tz_exchange:
            df2.index = df2.index.tz_convert(tz_exchange)

        div_indices = np.where(f_div)[0]
        last_div_idx = div_indices[-1]
        if last_div_idx == 0:
            # Not enough data to recalculate the div-adjustment, 
            # because need close day before
            logger.debug('div-adjust-repair: Insufficient data to recalculate div-adjustment')
            return df

        # To determine if Yahoo messed up, analyse price data between today's dividend and
        # the previous dividend
        if len(div_indices) == 1:
            # No other divs in data
            prev_idx = 0
            prev_dt = None
        else:
            prev_idx = div_indices[-2]
            prev_dt = df2.index[prev_idx]
        f_no_adj = (df2['Close'] == df2['Adj Close']).to_numpy()[prev_idx:last_div_idx]
        threshold_pct = 0.5
        Yahoo_failed = (np.sum(f_no_adj) / len(f_no_adj)) > threshold_pct

        # Fix Yahoo
        if Yahoo_failed:
            last_div_dt = df2.index[last_div_idx]
            last_div_row = df2.loc[last_div_dt]
            close_day_before = df2['Close'].iloc[last_div_idx - 1]
            adj = 1.0 - df2['Dividends'].iloc[last_div_idx] / close_day_before
            div = last_div_row['Dividends']
            msg = f'Correcting missing div-adjustment preceding div = {div} @ {last_div_dt.date()} (prev_dt={prev_dt})'
            logger.debug('div-adjust-repair: ' + msg)

            if interval == '1d':
                # exclusive
                df2.loc[:last_div_dt - _datetime.timedelta(seconds=1), 'Adj Close'] *= adj
            else:
                # inclusive
                df2.loc[:last_div_dt, 'Adj Close'] *= adj

        return df2

    @utils.log_indent_decorator
    def _fix_bad_stock_split(self, df, interval, tz_exchange):
        # Repair idea is to look for BIG daily price changes that closely match the
        # most recent stock split ratio. This indicates Yahoo failed to apply a new
        # stock split to old price data.
        #
        # There is a slight complication, because Yahoo does another stupid thing.
        # Sometimes the old data is adjusted twice. So cannot simply assume 
        # which direction to reverse adjustment - have to analyse prices and detect. 
        # Not difficult.

        if df.empty:
            return df
            
        logger = utils.get_yf_logger()

        interday = interval in ['1d', '1wk', '1mo', '3mo']
        if not interday:
            return df

        # Find the most recent stock split
        df = df.sort_index(ascending=False)
        split_f = df['Stock Splits'].to_numpy() != 0
        if not split_f.any():
            logger.debug('price-repair-split: No splits in data')
            return df
        most_recent_split_day = df.index[split_f].max()
        split = df.loc[most_recent_split_day, 'Stock Splits']
        if most_recent_split_day == df.index[0]:
            logger.info(
                "price-repair-split: Need 1+ day of price data after split to determine true price. Won't repair")
            return df

        logger.debug(f'price-repair-split: Most recent split = {split:.4f} @ {most_recent_split_day.date()}')

        return self._fix_prices_sudden_change(df, interval, tz_exchange, split, correct_volume=True)

    @utils.log_indent_decorator
    def _fix_prices_sudden_change(self, df, interval, tz_exchange, change, correct_volume=False):
        if df.empty:
            return df
            
        logger = utils.get_yf_logger()

        df = df.sort_index(ascending=False)
        split = change
        split_rcp = 1.0 / split
        interday = interval in ['1d', '1wk', '1mo', '3mo']

        if change in [100.0, 0.01]:
            fix_type = '100x error'
            start_min = None
        else:
            fix_type = 'bad split'
            # start_min = 1 year before oldest split
            f = df['Stock Splits'].to_numpy() != 0.0
            start_min = (df.index[f].min() - _dateutil.relativedelta.relativedelta(years=1)).date()
            logger.debug(f'price-repair-split: start_min={start_min}')

        OHLC = ['Open', 'High', 'Low', 'Close']
        OHLCA = OHLC + ['Adj Close']

        # Do not attempt repair of the split is small, 
        # could be mistaken for normal price variance
        if 0.8 < split < 1.25:
            logger.info("price-repair-split: Split ratio too close to 1. Won't repair")
            return df

        df2 = df.copy()
        if df2.index.tz is None:
            df2.index = df2.index.tz_localize(tz_exchange)
        elif df2.index.tz != tz_exchange:
            df2.index = df2.index.tz_convert(tz_exchange)
        n = df2.shape[0]

        # If stock is currently suspended and not in USA, then usually Yahoo introduces
        # 100x errors into suspended intervals. Clue is no price change and 0 volume.
        # Better to use last active trading interval as baseline.
        f_no_activity = (df2['Low'] == df2['High']) & (df2['Volume']==0)
        f_no_activity = f_no_activity | df2[OHLC].isna().all(axis=1)
        appears_suspended = f_no_activity.any() and np.where(f_no_activity)[0][0]==0
        f_active = ~f_no_activity
        idx_latest_active = np.where(f_active & np.roll(f_active, 1))[0]
        if len(idx_latest_active) == 0:
            idx_latest_active = None
        else:
            idx_latest_active = int(idx_latest_active[0])
        log_msg = f'price-repair-split: appears_suspended={appears_suspended}, idx_latest_active={idx_latest_active}'
        if idx_latest_active is not None:
            log_msg += f' ({df.index[idx_latest_active].date()})'
        logger.debug(log_msg)

        if logger.isEnabledFor(logging.DEBUG):
            df_debug = df2.copy()
            df_debug = df_debug.drop(['Adj Close', 'Volume', 'Dividends', 'Repaired?'], axis=1, errors='ignore')
            debug_cols = ['Low', 'High']
            df_debug = df_debug.drop([c for c in OHLC if c not in debug_cols], axis=1, errors='ignore')
        else:
            debug_cols = []

        # Calculate daily price % change. To reduce effect of price volatility, 
        # calculate change for each OHLC column.
        if interday and interval != '1d' and split not in [100.0, 100, 0.001]:
            # Avoid using 'Low' and 'High'. For multiday intervals, these can be 
            # very volatile so reduce ability to detect genuine stock split errors
            _1d_change_x = np.full((n, 2), 1.0)
            price_data = df2[['Open','Close']].to_numpy()
            f_zero = price_data == 0.0
        else:
            _1d_change_x = np.full((n, 4), 1.0)
            price_data = df2[OHLC].to_numpy()
            f_zero = price_data == 0.0
        if f_zero.any():
            price_data[f_zero] = 1.0

        # Update: if a VERY large dividend is paid out, then can be mistaken for a 1:2 stock split.
        # Fix = use adjusted prices
        adj = df2['Adj Close'].to_numpy() / df2['Close'].to_numpy()
        for j in range(price_data.shape[1]):
            price_data[:,j] *= adj

        _1d_change_x[1:] = price_data[1:, ] / price_data[:-1, ]
        f_zero_num_denom = f_zero | np.roll(f_zero, 1, axis=0)
        if f_zero_num_denom.any():
            _1d_change_x[f_zero_num_denom] = 1.0
        if interday and interval != '1d':
            # average change
            _1d_change_minx = np.average(_1d_change_x, axis=1)
        else:
            # change nearest to 1.0
            diff = np.abs(_1d_change_x - 1.0)
            j_indices = np.argmin(diff, axis=1)
            _1d_change_minx = _1d_change_x[np.arange(n), j_indices]
        f_na = np.isnan(_1d_change_minx)
        if f_na.any():
            # Possible if data was too old for reconstruction.
            _1d_change_minx[f_na] = 1.0
        if logger.isEnabledFor(logging.DEBUG):
            df_debug['1D change X'] = _1d_change_minx
            df_debug['1D change X'] = df_debug['1D change X'].round(2).astype('str')

        # If all 1D changes are closer to 1.0 than split, exit
        split_max = max(split, split_rcp)
        if np.max(_1d_change_minx) < (split_max - 1) * 0.5 + 1 and np.min(_1d_change_minx) > 1.0 / ((split_max - 1) * 0.5 + 1):
            logger.info(f"price-repair-split: No {fix_type}s detected")
            return df

        # Calculate the true price variance, i.e. remove effect of bad split-adjustments.
        # Key = ignore 1D changes outside of interquartile range
        q1, q3 = np.percentile(_1d_change_minx, [25, 75])
        iqr = q3 - q1
        lower_bound = q1 - 1.5 * iqr
        upper_bound = q3 + 1.5 * iqr
        f = (_1d_change_minx >= lower_bound) & (_1d_change_minx <= upper_bound)
        avg = np.mean(_1d_change_minx[f])
        sd = np.std(_1d_change_minx[f])
        # Now can calculate SD as % of mean
        sd_pct = sd / avg
        logger.debug(f"price-repair-split: Estimation of true 1D change stats: mean = {avg:.2f}, StdDev = {sd:.4f} ({sd_pct*100.0:.1f}% of mean)")

        # Only proceed if split adjustment far exceeds normal 1D changes
        largest_change_pct = 5 * sd_pct
        if interday and interval != '1d':
            largest_change_pct *= 3
            if interval in ['1mo', '3mo']:
                largest_change_pct *= 2
        if max(split, split_rcp) < 1.0 + largest_change_pct:
            logger.info("price-repair-split: Split ratio too close to normal price volatility. Won't repair")
            logger.debug(f"sd_pct = {sd_pct:.4f}  largest_change_pct = {largest_change_pct:.4f}")
            if logger.isEnabledFor(logging.DEBUG):
                logger.debug(f"sd_pct = {sd_pct:.4f}  largest_change_pct = {largest_change_pct:.4f}")
            return df

        # Now can detect bad split adjustments
        # Set threshold to halfway between split ratio and largest expected normal price change
        r = _1d_change_minx / split_rcp
        split_max = max(split, split_rcp)
        logger.debug(f"price-repair-split: split_max={split_max:.3f} largest_change_pct={largest_change_pct:.4f}")
        threshold = (split_max + 1.0 + largest_change_pct) * 0.5
        logger.debug(f"price-repair-split: threshold={threshold:.3f}")

        if 'Repaired?' not in df2.columns:
            df2['Repaired?'] = False

        if interday and interval != '1d':
            # Yahoo creates multi-day intervals using potentiall corrupt data, e.g.
            # the Close could be 100x Open. This means have to correct each OHLC column
            # individually
            correct_columns_individually = True
        else:
            correct_columns_individually = False

        if correct_columns_individually:
            _1d_change_x = np.full((n, 4), 1.0)
            price_data = df2[OHLC].replace(0.0, 1.0).to_numpy()
            _1d_change_x[1:] = price_data[1:, ] / price_data[:-1, ]
        else:
            _1d_change_x = _1d_change_minx

        r = _1d_change_x / split_rcp
        f_down = _1d_change_x < 1.0 / threshold
        f_up = _1d_change_x > threshold
        f = f_down | f_up
        if logger.isEnabledFor(logging.DEBUG):
            if not correct_columns_individually:
                df_debug['r'] = r
                df_debug['f_down'] = f_down
                df_debug['f_up'] = f_up
                df_debug['r'] = df_debug['r'].round(2).astype('str')
            else:
                for j in range(len(OHLC)):
                    c = OHLC[j]
                    if c in debug_cols:
                        df_debug[c + '_r'] = r[:, j]
                        df_debug[c + '_f_down'] = f_down[:, j]
                        df_debug[c + '_f_up'] = f_up[:, j]
                        df_debug[c + '_r'] = df_debug[c + '_r'].round(2).astype('str')


        if not f.any():
            logger.info(f'price-repair-split: No {fix_type}s detected')
            return df

        # Update: if any 100x changes are soon after a stock split, so could be confused with split error, then abort
        threshold_days = 30
        f_splits = df['Stock Splits'].to_numpy() != 0.0
        if change in [100.0, 0.01] and f_splits.any():
            indices_A = np.where(f_splits)[0]
            indices_B = np.where(f)[0]
            if not len(indices_A) or not len(indices_B):
                return None
            gaps = indices_B[:, None] - indices_A
            # Because data is sorted in DEscending order, need to flip gaps
            gaps *= -1
            f_pos = gaps > 0
            if f_pos.any():
                gap_min = gaps[f_pos].min()
                gap_td = utils._interval_to_timedelta(interval) * gap_min
                if isinstance(gap_td, _dateutil.relativedelta.relativedelta):
                    threshold = _dateutil.relativedelta.relativedelta(days=threshold_days)
                else:
                    threshold = _datetime.timedelta(days=threshold_days)
                if gap_td < threshold:
                    logger.info(f'price-repair-split: 100x changes are too soon after stock split events, aborting')
                    return df

        # if logger.isEnabledFor(logging.DEBUG):
        #     df_debug['i'] = list(range(0, df_debug.shape[0]))
        #     df_debug['i_rev'] = df_debug.shape[0]-1 - df_debug['i']
        #     with pd.option_context('display.max_rows', None, 'display.max_columns', 10, 'display.width', 1000):  # more options can be specified also
        #         logger.debug(f"price-repair-split: my workings:" + '\n' + str(df_debug))

        def map_signals_to_ranges(f, f_up, f_down):
            # Ensure 0th element is False, because True is nonsense
            if f[0]:
                f = np.copy(f) ; f[0] = False
                f_up = np.copy(f_up) ; f_up[0] = False
                f_down = np.copy(f_down) ; f_down[0] = False

            if not f.any():
                return []

            true_indices = np.where(f)[0]
            ranges = []

            for i in range(len(true_indices) - 1):
                if i % 2 == 0:
                    if split > 1.0:
                        adj = 'split' if f_down[true_indices[i]] else '1.0/split'
                    else:
                        adj = '1.0/split' if f_down[true_indices[i]] else 'split'
                    ranges.append((true_indices[i], true_indices[i + 1], adj))

            if len(true_indices) % 2 != 0:
                if split > 1.0:
                    adj = 'split' if f_down[true_indices[-1]] else '1.0/split'
                else:
                    adj = '1.0/split' if f_down[true_indices[-1]] else 'split'
                ranges.append((true_indices[-1], len(f), adj))

            return ranges

        if idx_latest_active is not None:
            idx_rev_latest_active = df.shape[0] - 1 - idx_latest_active
            logger.debug(f'price-repair-split: idx_latest_active={idx_latest_active}, idx_rev_latest_active={idx_rev_latest_active}')
        if correct_columns_individually:
            f_corrected = np.full(n, False)
            if correct_volume:
                # If Open or Close is repaired but not both, 
                # then this means the interval has a mix of correct
                # and errors. A problem for correcting Volume, 
                # so use a heuristic:
                # - if both Open & Close were Nx bad => Volume is Nx bad
                # - if only one of Open & Close are Nx bad => Volume is 0.5*Nx bad
                f_open_fixed = np.full(n, False)
                f_close_fixed = np.full(n, False)

            OHLC_correct_ranges = [None, None, None, None]
            for j in range(len(OHLC)):
                c = OHLC[j]
                idx_first_f = np.where(f)[0][0]
                if appears_suspended and (idx_latest_active is not None and idx_latest_active >= idx_first_f):
                    # Suspended midway during data date range.
                    # 1: process data before suspension in index-ascending (date-descending) order.
                    # 2: process data after suspension in index-descending order. Requires signals to be reversed, 
                    #    then returned ranges to also be reversed, because this logic was originally written for
                    #    index-ascending (date-descending) order.
                    fj = f[:, j]
                    f_upj = f_up[:, j]
                    f_downj = f_down[:, j]
                    ranges_before = map_signals_to_ranges(fj[idx_latest_active:], f_upj[idx_latest_active:], f_downj[idx_latest_active:])
                    if len(ranges_before) > 0:
                        # Shift each range back to global indexing
                        for i in range(len(ranges_before)):
                            r = ranges_before[i]
                            ranges_before[i] = (r[0] + idx_latest_active, r[1] + idx_latest_active, r[2])
                    f_rev_downj = np.flip(np.roll(f_upj, -1))  # correct
                    f_rev_upj = np.flip(np.roll(f_downj, -1))  # correct
                    f_revj = f_rev_upj | f_rev_downj
                    ranges_after = map_signals_to_ranges(f_revj[idx_rev_latest_active:], f_rev_upj[idx_rev_latest_active:], f_rev_downj[idx_rev_latest_active:])
                    if len(ranges_after) > 0:
                        # Shift each range back to global indexing:
                        for i in range(len(ranges_after)):
                            r = ranges_after[i]
                            ranges_after[i] = (r[0] + idx_rev_latest_active, r[1] + idx_rev_latest_active, r[2])
                        # Flip range to normal ordering
                        for i in range(len(ranges_after)):
                            r = ranges_after[i]
                            ranges_after[i] = (n-r[1], n-r[0], r[2])
                    ranges = ranges_before ; ranges.extend(ranges_after)
                else:
                    ranges = map_signals_to_ranges(f[:, j], f_up[:, j], f_down[:, j])
                logger.debug(f"column '{c}' ranges: {ranges}")
                if start_min is not None:
                    # Prune ranges that are older than start_min
                    for i in range(len(ranges)-1, -1, -1):
                        r = ranges[i]
                        if df.index[r[0]].date() < start_min:
                            logger.debug(f'price-repair-split: Pruning {c} range {df.index[r[0]]}->{df.index[r[1]-1]} because too old.')
                            del ranges[i]

                if len(ranges) > 0:
                    OHLC_correct_ranges[j] = ranges

            count = sum([1 if x is not None else 0 for x in OHLC_correct_ranges])
            if count == 0:
                pass
            elif count == 1:
                # If only 1 column then assume false positive
                idxs = [i if OHLC_correct_ranges[i] else -1 for i in range(len(OHLC))]
                idx = np.where(np.array(idxs) != -1)[0][0]
                col = OHLC[idx]
                logger.debug(f'price-repair-split: Potential {fix_type} detected only in column {col}, so treating as false positive (ignore)')
            else:
                # Only correct if at least 2 columns require correction.
                for j in range(len(OHLC)):
                    c = OHLC[j]
                    ranges = OHLC_correct_ranges[j]
                    if ranges is None:
                        ranges = []
                    for r in ranges:
                        if r[2] == 'split':
                            m = split ; m_rcp = split_rcp
                        else:
                            m = split_rcp ; m_rcp = split
                        if interday:
                            logger.info(f"price-repair-split: Corrected {fix_type} on col={c} range=[{df2.index[r[1]-1].date()}:{df2.index[r[0]].date()}] m={m:.4f}")
                        else:
                            logger.info(f"price-repair-split: Corrected {fix_type} on col={c} range=[{df2.index[r[1]-1]}:{df2.index[r[0]]}] m={m:.4f}")
                        df2.iloc[r[0]:r[1], df2.columns.get_loc(c)] *= m
                        if c == 'Close':
                            df2.iloc[r[0]:r[1], df2.columns.get_loc('Adj Close')] *= m
                        if correct_volume:
                            if c == 'Open':
                                f_open_fixed[r[0]:r[1]] = True
                            elif c == 'Close':
                                f_close_fixed[r[0]:r[1]] = True
                        f_corrected[r[0]:r[1]] = True

            if correct_volume:
                f_open_and_closed_fixed = f_open_fixed & f_close_fixed
                f_open_xor_closed_fixed = np.logical_xor(f_open_fixed, f_close_fixed)
                if f_open_and_closed_fixed.any():
                    df2.loc[f_open_and_closed_fixed, "Volume"] *= m_rcp
                if f_open_xor_closed_fixed.any():
                    df2.loc[f_open_xor_closed_fixed, "Volume"] *= 0.5 * m_rcp

            df2.loc[f_corrected, 'Repaired?'] = True

        else:
            idx_first_f = np.where(f)[0][0]
            if appears_suspended and (idx_latest_active is not None and idx_latest_active >= idx_first_f):
                # Suspended midway during data date range.
                # 1: process data before suspension in index-ascending (date-descending) order.
                # 2: process data after suspension in index-descending order. Requires signals to be reversed, 
                #    then returned ranges to also be reversed, because this logic was originally written for
                #    index-ascending (date-descending) order.
                ranges_before = map_signals_to_ranges(f[idx_latest_active:], f_up[idx_latest_active:], f_down[idx_latest_active:])
                if len(ranges_before) > 0:
                    # Shift each range back to global indexing
                    for i in range(len(ranges_before)):
                        r = ranges_before[i]
                        ranges_before[i] = (r[0] + idx_latest_active, r[1] + idx_latest_active, r[2])
                f_rev_down = np.flip(np.roll(f_up, -1))
                f_rev_up = np.flip(np.roll(f_down, -1))
                f_rev = f_rev_up | f_rev_down
                ranges_after = map_signals_to_ranges(f_rev[idx_rev_latest_active:], f_rev_up[idx_rev_latest_active:], f_rev_down[idx_rev_latest_active:])
                if len(ranges_after) > 0:
                    # Shift each range back to global indexing:
                    for i in range(len(ranges_after)):
                        r = ranges_after[i]
                        ranges_after[i] = (r[0] + idx_rev_latest_active, r[1] + idx_rev_latest_active, r[2])
                    # Flip range to normal ordering
                    for i in range(len(ranges_after)):
                        r = ranges_after[i]
                        ranges_after[i] = (n-r[1], n-r[0], r[2])
                ranges = ranges_before ; ranges.extend(ranges_after)
            else:
                ranges = map_signals_to_ranges(f, f_up, f_down)
            if start_min is not None:
                # Prune ranges that are older than start_min
                for i in range(len(ranges)-1, -1, -1):
                    r = ranges[i]
                    if df.index[r[0]].date() < start_min:
                        logger.debug(f'price-repair-split: Pruning range {df.index[r[0]]}->{df.index[r[1]-1]} because too old.')
                        del ranges[i]
            for r in ranges:
                if r[2] == 'split':
                    m = split ; m_rcp = split_rcp
                else:
                    m = split_rcp ; m_rcp = split
                logger.debug(f"price-repair-split: range={r} m={m}")
                for c in ['Open', 'High', 'Low', 'Close', 'Adj Close']:
                    df2.iloc[r[0]:r[1], df2.columns.get_loc(c)] *= m
                if correct_volume:
                    df2.iloc[r[0]:r[1], df2.columns.get_loc("Volume")] *= m_rcp
                df2.iloc[r[0]:r[1], df2.columns.get_loc('Repaired?')] = True
                if r[0] == r[1] - 1:
                    if interday:
                        msg = f"price-repair-split: Corrected {fix_type} on interval {df2.index[r[0]].date()}"
                    else:
                        msg = f"price-repair-split: Corrected {fix_type} on interval {df2.index[r[0]]}"
                else:
                    # Note: df2 sorted with index descending
                    start = df2.index[r[1] - 1]
                    end = df2.index[r[0]]
                    if interday:
                        msg = f"price-repair-split: Corrected {fix_type} across intervals {start.date()} -> {end.date()} (inclusive)"
                    else:
                        msg = f"price-repair-split: Corrected {fix_type} across intervals {start} -> {end} (inclusive)"
                logger.info(msg)

        if correct_volume:
            f_na = df2['Volume'].isna()
            if f_na.any():
                df2.loc[~f_na,'Volume'] = df2['Volume'][~f_na].round(0).astype('int')
            else:
                df2['Volume'] = df2['Volume'].round(0).astype('int')

        return df2

    def _get_ticker_tz(self,timeout, proxy=None):
        proxy = proxy or self.proxy
        if self._tz is not None:
            return self._tz
        cache = utils.get_tz_cache()
        tz = cache.lookup(self.ticker)

        if tz and not utils.is_valid_timezone(tz):
            # Clear from cache and force re-fetch
            cache.store(self.ticker, None)
            tz = None

        if tz is None:
            tz = self._fetch_ticker_tz(proxy, timeout)

            if utils.is_valid_timezone(tz):
                # info fetch is relatively slow so cache timezone
                cache.store(self.ticker, tz)
            else:
                tz = None

        self._tz = tz
        return tz

    @utils.log_indent_decorator
    def _fetch_ticker_tz(self, timeout, proxy=None):
        # Query Yahoo for fast price data just to get returned timezone
        proxy = proxy or self.proxy
        logger = utils.get_yf_logger()

        params = {"range": "1d", "interval": "1d"}

        # Getting data from json
        url = f"{self._base_url}/v8/finance/chart/{self.ticker}"

        try:
            data = self._data.cache_get(url=url, params=params, proxy=proxy, timeout=timeout)
            data = data.json()
        except Exception as e:
            logger.error(f"Failed to get ticker '{self.ticker}' reason: {e}")
            return None
        else:
            error = data.get('chart', {}).get('error', None)
            if error:
                # explicit error from yahoo API
                logger.debug(f"Got error from yahoo api for ticker {self.ticker}, Error: {error}")
            else:
                try:
                    return data["chart"]["result"][0]["meta"]["exchangeTimezoneName"]
                except Exception as err:
                    logger.error(f"Could not get exchangeTimezoneName for ticker '{self.ticker}' reason: {err}")
                    logger.debug("Got response: ")
                    logger.debug("-------------")
                    logger.debug(f" {data}")
                    logger.debug("-------------")
        return None

    def get_recommendations(self, proxy=None, as_dict=False):
        self._quote.proxy = proxy or self.proxy
        data = self._quote.recommendations
        if as_dict:
            return data.to_dict()
        return data

    def get_calendar(self, proxy=None, as_dict=False):
        self._quote.proxy = proxy or self.proxy
        data = self._quote.calendar
        if as_dict:
            return data.to_dict()
        return data

    def get_major_holders(self, proxy=None, as_dict=False):
        self._holders.proxy = proxy or self.proxy
        data = self._holders.major
        if as_dict:
            return data.to_dict()
        return data

    def get_institutional_holders(self, proxy=None, as_dict=False):
        self._holders.proxy = proxy or self.proxy
        data = self._holders.institutional
        if data is not None:
            if as_dict:
                return data.to_dict()
            return data

    def get_mutualfund_holders(self, proxy=None, as_dict=False):
        self._holders.proxy = proxy or self.proxy
        data = self._holders.mutualfund
        if data is not None:
            if as_dict:
                return data.to_dict()
            return data

    def get_info(self, proxy=None) -> dict:
        self._quote.proxy = proxy or self.proxy
        data = self._quote.info
        return data

    def get_fast_info(self, proxy=None):
        if self._fast_info is None:
            self._fast_info = FastInfo(self, proxy=proxy)
        return self._fast_info

    @property
    def basic_info(self):
        warnings.warn("'Ticker.basic_info' is renamed to 'Ticker.fast_info', hopefully purpose is clearer", DeprecationWarning)
        return self.fast_info

    def get_sustainability(self, proxy=None, as_dict=False):
        self._quote.proxy = proxy or self.proxy
        data = self._quote.sustainability
        if as_dict:
            return data.to_dict()
        return data

    def get_recommendations_summary(self, proxy=None, as_dict=False):
        self._quote.proxy = proxy or self.proxy
        data = self._quote.recommendations
        if as_dict:
            return data.to_dict()
        return data

    def get_analyst_price_target(self, proxy=None, as_dict=False):
        self._analysis.proxy = proxy or self.proxy
        data = self._analysis.analyst_price_target
        if as_dict:
            return data.to_dict()
        return data

    def get_rev_forecast(self, proxy=None, as_dict=False):
        self._analysis.proxy = proxy or self.proxy
        data = self._analysis.rev_est
        if as_dict:
            return data.to_dict()
        return data

    def get_earnings_forecast(self, proxy=None, as_dict=False):
        self._analysis.proxy = proxy or self.proxy
        data = self._analysis.eps_est
        if as_dict:
            return data.to_dict()
        return data

    def get_trend_details(self, proxy=None, as_dict=False):
        self._analysis.proxy = proxy or self.proxy
        data = self._analysis.analyst_trend_details
        if as_dict:
            return data.to_dict()
        return data

    def get_earnings_trend(self, proxy=None, as_dict=False):
        self._analysis.proxy = proxy or self.proxy
        data = self._analysis.earnings_trend
        if as_dict:
            return data.to_dict()
        return data

    def get_earnings(self, proxy=None, as_dict=False, freq="yearly"):
        """
        :Parameters:
            as_dict: bool
                Return table as Python dict
                Default is False
            freq: str
                "yearly" or "quarterly"
                Default is "yearly"
            proxy: str
                Optional. Proxy server URL scheme
                Default is None
        """
        self._fundamentals.proxy = proxy or self.proxy
        data = self._fundamentals.earnings[freq]
        if as_dict:
            dict_data = data.to_dict()
            dict_data['financialCurrency'] = 'USD' if 'financialCurrency' not in self._earnings else self._earnings[
                'financialCurrency']
            return dict_data
        return data

    def get_income_stmt(self, proxy=None, as_dict=False, pretty=False, freq="yearly"):
        """
        :Parameters:
            as_dict: bool
                Return table as Python dict
                Default is False
            pretty: bool
                Format row names nicely for readability
                Default is False
            freq: str
                "yearly" or "quarterly"
                Default is "yearly"
            proxy: str
                Optional. Proxy server URL scheme
                Default is None
        """
        self._fundamentals.proxy = proxy or self.proxy

        data = self._fundamentals.financials.get_income_time_series(freq=freq, proxy=proxy)

        if pretty:
            data = data.copy()
            data.index = utils.camel2title(data.index, sep=' ', acronyms=["EBIT", "EBITDA", "EPS", "NI"])
        if as_dict:
            return data.to_dict()
        return data

    def get_incomestmt(self, proxy=None, as_dict=False, pretty=False, freq="yearly"):
        return self.get_income_stmt(proxy, as_dict, pretty, freq)

    def get_financials(self, proxy=None, as_dict=False, pretty=False, freq="yearly"):
        return self.get_income_stmt(proxy, as_dict, pretty, freq)

    def get_balance_sheet(self, proxy=None, as_dict=False, pretty=False, freq="yearly"):
        """
        :Parameters:
            as_dict: bool
                Return table as Python dict
                Default is False
            pretty: bool
                Format row names nicely for readability
                Default is False
            freq: str
                "yearly" or "quarterly"
                Default is "yearly"
            proxy: str
                Optional. Proxy server URL scheme
                Default is None
        """
        self._fundamentals.proxy = proxy or self.proxy

        data = self._fundamentals.financials.get_balance_sheet_time_series(freq=freq, proxy=proxy)

        if pretty:
            data = data.copy()
            data.index = utils.camel2title(data.index, sep=' ', acronyms=["PPE"])
        if as_dict:
            return data.to_dict()
        return data

    def get_balancesheet(self, proxy=None, as_dict=False, pretty=False, freq="yearly"):
        return self.get_balance_sheet(proxy, as_dict, pretty, freq)

    def get_cash_flow(self, proxy=None, as_dict=False, pretty=False, freq="yearly") -> Union[pd.DataFrame, dict]:
        """
        :Parameters:
            as_dict: bool
                Return table as Python dict
                Default is False
            pretty: bool
                Format row names nicely for readability
                Default is False
            freq: str
                "yearly" or "quarterly"
                Default is "yearly"
            proxy: str
                Optional. Proxy server URL scheme
                Default is None
        """
        self._fundamentals.proxy = proxy or self.proxy

        data = self._fundamentals.financials.get_cash_flow_time_series(freq=freq, proxy=proxy)

        if pretty:
            data = data.copy()
            data.index = utils.camel2title(data.index, sep=' ', acronyms=["PPE"])
        if as_dict:
            return data.to_dict()
        return data

    def get_cashflow(self, proxy=None, as_dict=False, pretty=False, freq="yearly"):
        return self.get_cash_flow(proxy, as_dict, pretty, freq)

    def get_dividends(self, proxy=None) -> pd.Series:
        if self._history is None:
            self.history(period="max", proxy=proxy)
        if self._history is not None and "Dividends" in self._history:
            dividends = self._history["Dividends"]
            return dividends[dividends != 0]
        return _empty_series

    def get_capital_gains(self, proxy=None) -> pd.Series:
        if self._history is None:
            self.history(period="max", proxy=proxy)
        if self._history is not None and "Capital Gains" in self._history:
            capital_gains = self._history["Capital Gains"]
            return capital_gains[capital_gains != 0]
        return _empty_series

    def get_splits(self, proxy=None) -> pd.Series:
        if self._history is None:
            self.history(period="max", proxy=proxy)
        if self._history is not None and "Stock Splits" in self._history:
            splits = self._history["Stock Splits"]
            return splits[splits != 0]
        return _empty_series

    def get_actions(self, proxy=None) -> pd.DataFrame:
        if self._history is None:
            self.history(period="max", proxy=proxy)
        if self._history is not None and "Dividends" in self._history and "Stock Splits" in self._history:
            action_columns = ["Dividends", "Stock Splits"]
            if "Capital Gains" in self._history:
                action_columns.append("Capital Gains")
            actions = self._history[action_columns]
            return actions[actions != 0].dropna(how='all').fillna(0)
        return pd.DataFrame()

<<<<<<< HEAD
    def get_shares(self, proxy=None, as_dict=False) -> Union[pd.DataFrame, dict]:
        self._fundamentals.proxy = proxy
=======
    def get_shares(self, proxy=None, as_dict=False):
        self._fundamentals.proxy = proxy or self.proxy
>>>>>>> 7432d293
        data = self._fundamentals.shares
        if as_dict:
            return data.to_dict()
        return data

    @utils.log_indent_decorator
    def get_shares_full(self, start=None, end=None, proxy=None):
        logger = utils.get_yf_logger()

        # Process dates
        tz = self._get_ticker_tz(proxy=proxy, timeout=10)
        dt_now = pd.Timestamp.utcnow().tz_convert(tz)
        if start is not None:
            start_ts = utils._parse_user_dt(start, tz)
            start = pd.Timestamp.fromtimestamp(start_ts).tz_localize("UTC").tz_convert(tz)
            start_d = start.date()
        if end is not None:
            end_ts = utils._parse_user_dt(end, tz)
            end = pd.Timestamp.fromtimestamp(end_ts).tz_localize("UTC").tz_convert(tz)
            end_d = end.date()
        if end is None:
            end = dt_now
        if start is None:
            start = end - pd.Timedelta(days=548)  # 18 months
        if start >= end:
            logger.error("Start date must be before end")
            return None
        start = start.floor("D")
        end = end.ceil("D")

        # Fetch
        ts_url_base = f"https://query2.finance.yahoo.com/ws/fundamentals-timeseries/v1/finance/timeseries/{self.ticker}?symbol={self.ticker}"
        shares_url = f"{ts_url_base}&period1={int(start.timestamp())}&period2={int(end.timestamp())}"
        try:
            json_data = self._data.cache_get(url=shares_url, proxy=proxy)
            json_data = json_data.json()
        except (_json.JSONDecodeError, requests.exceptions.RequestException):
            logger.error(f"{self.ticker}: Yahoo web request for share count failed")
            return None
        try:
            fail = json_data["finance"]["error"]["code"] == "Bad Request"
        except KeyError as e:
            fail = False
        if fail:
            logger.error(f"{self.ticker}: Yahoo web request for share count failed")
            return None

        shares_data = json_data["timeseries"]["result"]
        if "shares_out" not in shares_data[0]:
            return None
        try:
            df = pd.Series(shares_data[0]["shares_out"], index=pd.to_datetime(shares_data[0]["timestamp"], unit="s"))
        except Exception as e:
            logger.error(f"{self.ticker}: Failed to parse shares count data: {e}")
            return None

        df.index = df.index.tz_localize(tz)
        df = df.sort_index()
        return df

    def get_isin(self, proxy=None) -> Optional[str]:
        # *** experimental ***
        if self._isin is not None:
            return self._isin

        ticker = self.ticker.upper()

        if "-" in ticker or "^" in ticker:
            self._isin = '-'
            return self._isin

        q = ticker

        self._quote.proxy = proxy or self.proxy
        if self._quote.info is None:
            # Don't print error message cause self._quote.info will print one
            return None
        if "shortName" in self._quote.info:
            q = self._quote.info['shortName']

        url = f'https://markets.businessinsider.com/ajax/SearchController_Suggest?max_results=25&query={urlencode(q)}'
        data = self._data.cache_get(url=url, proxy=proxy).text

        search_str = f'"{ticker}|'
        if search_str not in data:
            if q.lower() in data.lower():
                search_str = '"|'
                if search_str not in data:
                    self._isin = '-'
                    return self._isin
            else:
                self._isin = '-'
                return self._isin

        self._isin = data.split(search_str)[1].split('"')[0].split('|')[0]
        return self._isin

    def get_news(self, proxy=None) -> list:
        if self._news:
            return self._news

        # Getting data from json
        url = f"{self._base_url}/v1/finance/search?q={self.ticker}"
        data = self._data.cache_get(url=url, proxy=proxy)
        if "Will be right back" in data.text:
            raise RuntimeError("*** YAHOO! FINANCE IS CURRENTLY DOWN! ***\n"
                               "Our engineers are working quickly to resolve "
                               "the issue. Thank you for your patience.")
        data = data.json()

        # parse news
        self._news = data.get("news", [])
        return self._news

    @utils.log_indent_decorator
    def get_earnings_dates(self, limit=12, proxy=None) -> Optional[pd.DataFrame]:
        """
        Get earning dates (future and historic)
        :param limit: max amount of upcoming and recent earnings dates to return.
                      Default value 12 should return next 4 quarters and last 8 quarters.
                      Increase if more history is needed.

        :param proxy: requests proxy to use.
        :return: pandas dataframe
        """
        if self._earnings_dates and limit in self._earnings_dates:
            return self._earnings_dates[limit]

        logger = utils.get_yf_logger()

        page_size = min(limit, 100)  # YF caps at 100, don't go higher
        page_offset = 0
        dates = None
        while True:
            url = f"{_ROOT_URL_}/calendar/earnings?symbol={self.ticker}&offset={page_offset}&size={page_size}"
            data = self._data.cache_get(url=url, proxy=proxy).text

            if "Will be right back" in data:
                raise RuntimeError("*** YAHOO! FINANCE IS CURRENTLY DOWN! ***\n"
                                   "Our engineers are working quickly to resolve "
                                   "the issue. Thank you for your patience.")

            try:
                data = pd.read_html(data)[0]
            except ValueError:
                if page_offset == 0:
                    # Should not fail on first page
                    if "Showing Earnings for:" in data:
                        # Actually YF was successful, problem is company doesn't have earnings history
                        dates = utils.empty_earnings_dates_df()
                break
            if dates is None:
                dates = data
            else:
                dates = pd.concat([dates, data], axis=0)

            page_offset += page_size
            # got less data then we asked for or already fetched all we requested, no need to fetch more pages
            if len(data) < page_size or len(dates) >= limit:
                dates = dates.iloc[:limit]
                break
            else:
                # do not fetch more than needed next time
                page_size = min(limit - len(dates), page_size)

        if dates is None or dates.shape[0] == 0:
            err_msg = "No earnings dates found, symbol may be delisted"
            logger.error(f'{self.ticker}: {err_msg}')
            return None
        dates = dates.reset_index(drop=True)

        # Drop redundant columns
        dates = dates.drop(["Symbol", "Company"], axis=1)

        # Convert types
        for cn in ["EPS Estimate", "Reported EPS", "Surprise(%)"]:
            dates.loc[dates[cn] == '-', cn] = "NaN"
            dates[cn] = dates[cn].astype(float)

        # Convert % to range 0->1:
        dates["Surprise(%)"] *= 0.01

        # Parse earnings date string
        cn = "Earnings Date"
        # - remove AM/PM and timezone from date string
        tzinfo = dates[cn].str.extract('([AP]M[a-zA-Z]*)$')
        dates[cn] = dates[cn].replace(' [AP]M[a-zA-Z]*$', '', regex=True)
        # - split AM/PM from timezone
        tzinfo = tzinfo[0].str.extract('([AP]M)([a-zA-Z]*)', expand=True)
        tzinfo.columns = ["AM/PM", "TZ"]
        # - combine and parse
        dates[cn] = dates[cn] + ' ' + tzinfo["AM/PM"]
        dates[cn] = pd.to_datetime(dates[cn], format="%b %d, %Y, %I %p")
        # - instead of attempting decoding of ambiguous timezone abbreviation, just use 'info':
        self._quote.proxy = proxy or self.proxy
        tz = self._get_ticker_tz(proxy=proxy, timeout=30)
        dates[cn] = dates[cn].dt.tz_localize(tz)

        dates = dates.set_index("Earnings Date")

        self._earnings_dates[limit] = dates

        return dates

    def get_history_metadata(self, proxy=None) -> dict:
        if self._history_metadata is None:
            # Request intraday data, because then Yahoo returns exchange schedule.
            self.history(period="1wk", interval="1h", prepost=True, proxy=proxy)

        if self._history_metadata_formatted is False:
            self._history_metadata = utils.format_history_metadata(self._history_metadata)
            self._history_metadata_formatted = True

        return self._history_metadata<|MERGE_RESOLUTION|>--- conflicted
+++ resolved
@@ -1951,13 +1951,8 @@
             return actions[actions != 0].dropna(how='all').fillna(0)
         return pd.DataFrame()
 
-<<<<<<< HEAD
     def get_shares(self, proxy=None, as_dict=False) -> Union[pd.DataFrame, dict]:
-        self._fundamentals.proxy = proxy
-=======
-    def get_shares(self, proxy=None, as_dict=False):
         self._fundamentals.proxy = proxy or self.proxy
->>>>>>> 7432d293
         data = self._fundamentals.shares
         if as_dict:
             return data.to_dict()
