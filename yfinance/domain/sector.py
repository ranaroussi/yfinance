from __future__ import print_function

import pandas as _pd
from typing import Dict, Optional
import warnings

<<<<<<< HEAD
from ..config import YfConfig
from ..const import SECTOR_INDUSTY_MAPPING, _SENTINEL_
=======
from ..const import SECTOR_INDUSTY_MAPPING_LC, _SENTINEL_
>>>>>>> d4823093
from ..data import YfData
from ..utils import dynamic_docstring, generate_list_table_from_dict, get_yf_logger

from .domain import Domain, _QUERY_URL_

class Sector(Domain):
    """
    Represents a financial market sector and allows retrieval of sector-related data 
    such as top ETFs, top mutual funds, and industry data.
    """

    def __init__(self, key, session=None, proxy=_SENTINEL_):
        """
        Args:
            key (str): The key representing the sector.
            session (requests.Session, optional): A session for making requests. Defaults to None.
            proxy (dict, optional): A dictionary containing proxy settings for the request. Defaults to None.
        
        .. seealso::
   
            :attr:`Sector.industries <yfinance.Sector.industries>`
                Map of sector and industry
        """
        if proxy is not _SENTINEL_:
            warnings.warn("Set proxy via new config function: yf.set_config(proxy=proxy)", DeprecationWarning, stacklevel=2)
            YfData(session=session, proxy=proxy)

        super(Sector, self).__init__(key, session)
        self._query_url: str = f'{_QUERY_URL_}/sectors/{self._key}'
        self._top_etfs: Optional[Dict] = None
        self._top_mutual_funds: Optional[Dict] = None
        self._industries: Optional[_pd.DataFrame] = None

    def __repr__(self):
        """
        Returns the string representation of the Sector object.

        Returns:
            str: A string representation of the object.
        """
        return f'yfinance.Sector object <{self._key}>'
    
    @property
    def top_etfs(self) -> Dict[str, str]:
        """
        Gets the top ETFs for the sector.

        Returns:
            Dict[str, str]: A dictionary of ETF symbols and names.
        """
        self._ensure_fetched(self._top_etfs)
        return self._top_etfs

    @property
    def top_mutual_funds(self) -> Dict[str, str]:
        """
        Gets the top mutual funds for the sector.

        Returns:
            Dict[str, str]: A dictionary of mutual fund symbols and names.
        """
        self._ensure_fetched(self._top_mutual_funds)
        return self._top_mutual_funds

    @dynamic_docstring({"sector_industry": generate_list_table_from_dict(SECTOR_INDUSTY_MAPPING_LC,bullets=True)})
    @property
    def industries(self) -> _pd.DataFrame:
        """
        Gets the industries within the sector.

        Returns:
            pandas.DataFrame: A DataFrame with industries' key, name, symbol, and market weight.

        {sector_industry}
        """
        self._ensure_fetched(self._industries)
        return self._industries
    
    def _parse_top_etfs(self, top_etfs: Dict) -> Dict[str, str]:
        """
        Parses top ETF data from the API response.

        Args:
            top_etfs (Dict): The raw ETF data from the API response.

        Returns:
            Dict[str, str]: A dictionary of ETF symbols and names.
        """
        return {e.get('symbol'): e.get('name') for e in top_etfs}

    def _parse_top_mutual_funds(self, top_mutual_funds: Dict) -> Dict[str, str]:
        """
        Parses top mutual funds data from the API response.

        Args:
            top_mutual_funds (Dict): The raw mutual fund data from the API response.

        Returns:
            Dict[str, str]: A dictionary of mutual fund symbols and names.
        """
        return {e.get('symbol'): e.get('name') for e in top_mutual_funds}
    
    def _parse_industries(self, industries: Dict) -> _pd.DataFrame:
        """
        Parses industry data from the API response into a DataFrame.

        Args:
            industries (Dict): The raw industry data from the API response.

        Returns:
            pandas.DataFrame: A DataFrame containing industry key, name, symbol, and market weight.
        """
        industries_column = ['key','name','symbol','market weight']
        industries_values = [(i.get('key'),
                              i.get('name'),
                              i.get('symbol'),
                              i.get('marketWeight',{}).get('raw', None)
                              ) for i in industries if i.get('name') != 'All Industries']
        return _pd.DataFrame(industries_values, columns=industries_column).set_index('key')

    def _fetch_and_parse(self) -> None:
        """
        Fetches and parses sector data from the API.

        Fetches data for the sector and parses the top ETFs, top mutual funds, 
        and industries within the sector. Stores the parsed data in the corresponding
        attributes `_top_etfs`, `_top_mutual_funds`, and `_industries`.

        Raises:
            Exception: If fetching or parsing the sector data fails.
        """
        result = None
        
        try:
            result = self._fetch(self._query_url)
            data = result['data']
            self._parse_and_assign_common(data)

            self._top_etfs = self._parse_top_etfs(data.get('topETFs', {}))
            self._top_mutual_funds = self._parse_top_mutual_funds(data.get('topMutualFunds', {}))
            self._industries = self._parse_industries(data.get('industries', {}))

        except Exception as e:
            if not YfConfig().hide_exceptions:
                raise
            logger = get_yf_logger()
            logger.error(f"Failed to get sector data for '{self._key}' reason: {e}")
            logger.debug("Got response: ")
            logger.debug("-------------")
            logger.debug(f" {result}")
            logger.debug("-------------")<|MERGE_RESOLUTION|>--- conflicted
+++ resolved
@@ -4,12 +4,8 @@
 from typing import Dict, Optional
 import warnings
 
-<<<<<<< HEAD
 from ..config import YfConfig
-from ..const import SECTOR_INDUSTY_MAPPING, _SENTINEL_
-=======
 from ..const import SECTOR_INDUSTY_MAPPING_LC, _SENTINEL_
->>>>>>> d4823093
 from ..data import YfData
 from ..utils import dynamic_docstring, generate_list_table_from_dict, get_yf_logger
 
