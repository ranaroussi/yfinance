import curl_cffi
import pandas as pd
import warnings

from yfinance import utils
from yfinance.config import YfConfig
from yfinance.const import _BASE_URL_, _SENTINEL_
from yfinance.data import YfData
from yfinance.exceptions import YFDataException

_QUOTE_SUMMARY_URL_ = f"{_BASE_URL_}/v10/finance/quoteSummary"

class Holders:
    _SCRAPE_URL_ = 'https://finance.yahoo.com/quote'

    def __init__(self, data: YfData, symbol: str, proxy=_SENTINEL_):
        self._data = data
        self._symbol = symbol
        if proxy is not _SENTINEL_:
            warnings.warn("Set proxy via new config function: yf.set_config(proxy=proxy)", DeprecationWarning, stacklevel=2)
            data._set_proxy(proxy)

        self._major = None
        self._major_direct_holders = None
        self._institutional = None
        self._mutualfund = None

        self._insider_transactions = None
        self._insider_purchases = None
        self._insider_roster = None

    @property
    def major(self) -> pd.DataFrame:
        if self._major is None:
            self._fetch_and_parse()
        return self._major

    @property
    def institutional(self) -> pd.DataFrame:
        if self._institutional is None:
            self._fetch_and_parse()
        return self._institutional

    @property
    def mutualfund(self) -> pd.DataFrame:
        if self._mutualfund is None:
            self._fetch_and_parse()
        return self._mutualfund

    @property
    def insider_transactions(self) -> pd.DataFrame:
        if self._insider_transactions is None:
            self._fetch_and_parse()
        return self._insider_transactions

    @property
    def insider_purchases(self) -> pd.DataFrame:
        if self._insider_purchases is None:
            self._fetch_and_parse()
        return self._insider_purchases

    @property
    def insider_roster(self) -> pd.DataFrame:
        if self._insider_roster is None:
            self._fetch_and_parse()
        return self._insider_roster

    def _fetch(self):
        modules = ','.join(
            ["institutionOwnership", "fundOwnership", "majorDirectHolders", "majorHoldersBreakdown", "insiderTransactions", "insiderHolders", "netSharePurchaseActivity"])
        params_dict = {"modules": modules, "corsDomain": "finance.yahoo.com", "formatted": "false"}
        result = self._data.get_raw_json(f"{_QUOTE_SUMMARY_URL_}/{self._symbol}", params=params_dict)
        return result

    def _fetch_and_parse(self):
        try:
            result = self._fetch()
        except curl_cffi.requests.exceptions.HTTPError as e:
<<<<<<< HEAD
            if not YfConfig().hide_exceptions:
                raise
            utils.get_yf_logger().error(str(e))
=======
            utils.get_yf_logger().error(str(e) + e.response.text)
>>>>>>> d4823093

            self._major = pd.DataFrame()
            self._major_direct_holders = pd.DataFrame()
            self._institutional = pd.DataFrame()
            self._mutualfund = pd.DataFrame()
            self._insider_transactions = pd.DataFrame()
            self._insider_purchases = pd.DataFrame()
            self._insider_roster = pd.DataFrame()

            return

        try:
            data = result["quoteSummary"]["result"][0]
            # parse "institutionOwnership", "fundOwnership", "majorDirectHolders", "majorHoldersBreakdown", "insiderTransactions", "insiderHolders", "netSharePurchaseActivity"
            self._parse_institution_ownership(data.get("institutionOwnership", {}))
            self._parse_fund_ownership(data.get("fundOwnership", {}))
            # self._parse_major_direct_holders(data.get("majorDirectHolders", {}))  # need more data to investigate
            self._parse_major_holders_breakdown(data.get("majorHoldersBreakdown", {}))
            self._parse_insider_transactions(data.get("insiderTransactions", {}))
            self._parse_insider_holders(data.get("insiderHolders", {}))
            self._parse_net_share_purchase_activity(data.get("netSharePurchaseActivity", {}))
        except (KeyError, IndexError):
            if not YfConfig().hide_exceptions:
                raise
            raise YFDataException("Failed to parse holders json data.")

    @staticmethod
    def _parse_raw_values(data):
        if isinstance(data, dict) and "raw" in data:
            return data["raw"]
        return data

    def _parse_institution_ownership(self, data):
        holders = data.get("ownershipList", {})
        for owner in holders:
            for k, v in owner.items():
                owner[k] = self._parse_raw_values(v)
            del owner["maxAge"]
        df = pd.DataFrame(holders)
        if not df.empty:
            df["reportDate"] = pd.to_datetime(df["reportDate"], unit="s")
            df.rename(columns={"reportDate": "Date Reported", "organization": "Holder", "position": "Shares", "value": "Value"}, inplace=True)  # "pctHeld": "% Out"
        self._institutional = df

    def _parse_fund_ownership(self, data):
        holders = data.get("ownershipList", {})
        for owner in holders:
            for k, v in owner.items():
                owner[k] = self._parse_raw_values(v)
            del owner["maxAge"]
        df = pd.DataFrame(holders)
        if not df.empty:
            df["reportDate"] = pd.to_datetime(df["reportDate"], unit="s")
            df.rename(columns={"reportDate": "Date Reported", "organization": "Holder", "position": "Shares", "value": "Value"}, inplace=True)
        self._mutualfund = df

    def _parse_major_direct_holders(self, data):
        holders = data.get("holders", {})
        for owner in holders:
            for k, v in owner.items():
                owner[k] = self._parse_raw_values(v)
            del owner["maxAge"]
        df = pd.DataFrame(holders)
        if not df.empty:
            df["reportDate"] = pd.to_datetime(df["reportDate"], unit="s")
            df.rename(columns={"reportDate": "Date Reported", "organization": "Holder", "positionDirect": "Shares", "valueDirect": "Value"}, inplace=True)
        self._major_direct_holders = df

    def _parse_major_holders_breakdown(self, data):
        if "maxAge" in data:
            del data["maxAge"]
        df = pd.DataFrame.from_dict(data, orient="index")
        if not df.empty:
            df.columns.name = "Breakdown"
            df.rename(columns={df.columns[0]: 'Value'}, inplace=True)
        self._major = df

    def _parse_insider_transactions(self, data):
        holders = data.get("transactions", {})
        for owner in holders:
            for k, v in owner.items():
                owner[k] = self._parse_raw_values(v)
            del owner["maxAge"]
        df = pd.DataFrame(holders)
        if not df.empty:
            df["startDate"] = pd.to_datetime(df["startDate"], unit="s")
            df.rename(columns={
                "startDate": "Start Date",
                "filerName": "Insider",
                "filerRelation": "Position",
                "filerUrl": "URL",
                "moneyText": "Transaction",
                "transactionText": "Text",
                "shares": "Shares",
                "value": "Value",
                "ownership": "Ownership"  # ownership flag, direct or institutional
            }, inplace=True)
        self._insider_transactions = df

    def _parse_insider_holders(self, data):
        holders = data.get("holders", {})
        for owner in holders:
            for k, v in owner.items():
                owner[k] = self._parse_raw_values(v)
            del owner["maxAge"]
        df = pd.DataFrame(holders)
        if not df.empty:
            if "positionDirectDate" in df:
                df["positionDirectDate"] = pd.to_datetime(df["positionDirectDate"], unit="s")
            if "latestTransDate" in df:
                df["latestTransDate"] = pd.to_datetime(df["latestTransDate"], unit="s")

            df.rename(columns={
                "name": "Name",
                "relation": "Position",
                "url": "URL",
                "transactionDescription": "Most Recent Transaction",
                "latestTransDate": "Latest Transaction Date",
                "positionDirectDate": "Position Direct Date",
                "positionDirect": "Shares Owned Directly",
                "positionIndirectDate": "Position Indirect Date",
                "positionIndirect": "Shares Owned Indirectly"
            }, inplace=True)

            df["Name"] = df["Name"].astype(str)
            df["Position"] = df["Position"].astype(str)
            df["URL"] = df["URL"].astype(str)
            df["Most Recent Transaction"] = df["Most Recent Transaction"].astype(str)

        self._insider_roster = df

    def _parse_net_share_purchase_activity(self, data):
        df = pd.DataFrame(
            {
                "Insider Purchases Last " + data.get("period", ""): [
                    "Purchases",
                    "Sales",
                    "Net Shares Purchased (Sold)",
                    "Total Insider Shares Held",
                    "% Net Shares Purchased (Sold)",
                    "% Buy Shares",
                    "% Sell Shares"
                ],
                "Shares": [
                    data.get('buyInfoShares'),
                    data.get('sellInfoShares'),
                    data.get('netInfoShares'),
                    data.get('totalInsiderShares'),
                    data.get('netPercentInsiderShares'),
                    data.get('buyPercentInsiderShares'),
                    data.get('sellPercentInsiderShares')
                ],
                "Trans": [
                    data.get('buyInfoCount'),
                    data.get('sellInfoCount'),
                    data.get('netInfoCount'),
                    pd.NA,
                    pd.NA,
                    pd.NA,
                    pd.NA
                ]
            }
        ).convert_dtypes()
        self._insider_purchases = df<|MERGE_RESOLUTION|>--- conflicted
+++ resolved
@@ -76,13 +76,9 @@
         try:
             result = self._fetch()
         except curl_cffi.requests.exceptions.HTTPError as e:
-<<<<<<< HEAD
             if not YfConfig().hide_exceptions:
                 raise
-            utils.get_yf_logger().error(str(e))
-=======
             utils.get_yf_logger().error(str(e) + e.response.text)
->>>>>>> d4823093
 
             self._major = pd.DataFrame()
             self._major_direct_holders = pd.DataFrame()
