import datetime
import json
import logging
import warnings
from collections.abc import MutableMapping

import numpy as _np
import pandas as pd

from yfinance import utils
from yfinance.data import YfData
from yfinance.const import quote_summary_valid_modules, _BASE_URL_
from yfinance.exceptions import YFNotImplementedError, YFinanceDataException, YFinanceException

info_retired_keys_price = {"currentPrice", "dayHigh", "dayLow", "open", "previousClose", "volume", "volume24Hr"}
info_retired_keys_price.update({"regularMarket"+s for s in ["DayHigh", "DayLow", "Open", "PreviousClose", "Price", "Volume"]})
info_retired_keys_price.update({"fiftyTwoWeekLow", "fiftyTwoWeekHigh", "fiftyTwoWeekChange", "52WeekChange", "fiftyDayAverage", "twoHundredDayAverage"})
info_retired_keys_price.update({"averageDailyVolume10Day", "averageVolume10days", "averageVolume"})
info_retired_keys_exchange = {"currency", "exchange", "exchangeTimezoneName", "exchangeTimezoneShortName", "quoteType"}
info_retired_keys_marketCap = {"marketCap"}
info_retired_keys_symbol = {"symbol"}
info_retired_keys = info_retired_keys_price | info_retired_keys_exchange | info_retired_keys_marketCap | info_retired_keys_symbol


_QUOTE_SUMMARY_URL_ = f"{_BASE_URL_}/v10/finance/quoteSummary"


class InfoDictWrapper(MutableMapping):
    """ Simple wrapper around info dict, intercepting 'gets' to
    print how-to-migrate messages for specific keys. Requires
    override dict API"""

    def __init__(self, info):
        self.info = info

    def keys(self):
        return self.info.keys()

    def __str__(self):
        return self.info.__str__()

    def __repr__(self):
        return self.info.__repr__()

    def __contains__(self, k):
        return k in self.info.keys()

    def __getitem__(self, k):
        if k in info_retired_keys_price:
            warnings.warn(f"Price data removed from info (key='{k}'). Use Ticker.fast_info or history() instead", DeprecationWarning)
            return None
        elif k in info_retired_keys_exchange:
            warnings.warn(f"Exchange data removed from info (key='{k}'). Use Ticker.fast_info or Ticker.get_history_metadata() instead", DeprecationWarning)
            return None
        elif k in info_retired_keys_marketCap:
            warnings.warn(f"Market cap removed from info (key='{k}'). Use Ticker.fast_info instead", DeprecationWarning)
            return None
        elif k in info_retired_keys_symbol:
            warnings.warn(f"Symbol removed from info (key='{k}'). You know this already", DeprecationWarning)
            return None
        return self.info[self._keytransform(k)]

    def __setitem__(self, k, value):
        self.info[self._keytransform(k)] = value

    def __delitem__(self, k):
        del self.info[self._keytransform(k)]

    def __iter__(self):
        return iter(self.info)

    def __len__(self):
        return len(self.info)

    def _keytransform(self, k):
        return k


class FastInfo:
    # Contain small subset of info[] items that can be fetched faster elsewhere.
    # Imitates a dict.
    def __init__(self, tickerBaseObject, proxy=None):
        self._tkr = tickerBaseObject
        self.proxy = proxy

        self._prices_1y = None
        self._prices_1wk_1h_prepost = None
        self._prices_1wk_1h_reg = None
        self._md = None

        self._currency = None
        self._quote_type = None
        self._exchange = None
        self._timezone = None

        self._shares = None
        self._mcap = None

        self._open = None
        self._day_high = None
        self._day_low = None
        self._last_price = None
        self._last_volume = None

        self._prev_close = None

        self._reg_prev_close = None

        self._50d_day_average = None
        self._200d_day_average = None
        self._year_high = None
        self._year_low = None
        self._year_change = None

        self._10d_avg_vol = None
        self._3mo_avg_vol = None

        # attrs = utils.attributes(self)
        # self.keys = attrs.keys()
        # utils.attributes is calling each method, bad! Have to hardcode
        _properties = ["currency", "quote_type", "exchange", "timezone"]
        _properties += ["shares", "market_cap"]
        _properties += ["last_price", "previous_close", "open", "day_high", "day_low"]
        _properties += ["regular_market_previous_close"]
        _properties += ["last_volume"]
        _properties += ["fifty_day_average", "two_hundred_day_average", "ten_day_average_volume", "three_month_average_volume"]
        _properties += ["year_high", "year_low", "year_change"]

        # Because released before fixing key case, need to officially support
        # camel-case but also secretly support snake-case
        base_keys = [k for k in _properties if '_' not in k]

        sc_keys = [k for k in _properties if '_' in k]

        self._sc_to_cc_key = {k: utils.snake_case_2_camelCase(k) for k in sc_keys}
        self._cc_to_sc_key = {v: k for k, v in self._sc_to_cc_key.items()}

        self._public_keys = sorted(base_keys + list(self._sc_to_cc_key.values()))
        self._keys = sorted(self._public_keys + sc_keys)

    # dict imitation:
    def keys(self):
        return self._public_keys

    def items(self):
        return [(k, self[k]) for k in self._public_keys]

    def values(self):
        return [self[k] for k in self._public_keys]

    def get(self, key, default=None):
        if key in self.keys():
            if key in self._cc_to_sc_key:
                key = self._cc_to_sc_key[key]
            return self[key]
        return default

    def __getitem__(self, k):
        if not isinstance(k, str):
            raise KeyError("key must be a string")
        if k not in self._keys:
            raise KeyError(f"'{k}' not valid key. Examine 'FastInfo.keys()'")
        if k in self._cc_to_sc_key:
            k = self._cc_to_sc_key[k]
        return getattr(self, k)

    def __contains__(self, k):
        return k in self.keys()

    def __iter__(self):
        return iter(self.keys())

    def __str__(self):
        return "lazy-loading dict with keys = " + str(self.keys())

    def __repr__(self):
        return self.__str__()

    def toJSON(self, indent=4):
        return json.dumps({k: self[k] for k in self.keys()}, indent=indent)

    def _get_1y_prices(self, fullDaysOnly=False):
        if self._prices_1y is None:
            # Temporarily disable error printing
            logging.disable(logging.CRITICAL)
            self._prices_1y = self._tkr.history(period="380d", auto_adjust=False, keepna=True, proxy=self.proxy)
            logging.disable(logging.NOTSET)
            self._md = self._tkr.get_history_metadata(proxy=self.proxy)
            try:
                ctp = self._md["currentTradingPeriod"]
                self._today_open = pd.to_datetime(ctp["regular"]["start"], unit='s', utc=True).tz_convert(self.timezone)
                self._today_close = pd.to_datetime(ctp["regular"]["end"], unit='s', utc=True).tz_convert(self.timezone)
                self._today_midnight = self._today_close.ceil("D")
            except Exception:
                self._today_open = None
                self._today_close = None
                self._today_midnight = None
                raise

        if self._prices_1y.empty:
            return self._prices_1y

        dnow = pd.Timestamp.utcnow().tz_convert(self.timezone).date()
        d1 = dnow
        d0 = (d1 + datetime.timedelta(days=1)) - utils._interval_to_timedelta("1y")
        if fullDaysOnly and self._exchange_open_now():
            # Exclude today
            d1 -= utils._interval_to_timedelta("1d")
        return self._prices_1y.loc[str(d0):str(d1)]

    def _get_1wk_1h_prepost_prices(self):
        if self._prices_1wk_1h_prepost is None:
            # Temporarily disable error printing
            logging.disable(logging.CRITICAL)
            self._prices_1wk_1h_prepost = self._tkr.history(period="1wk", interval="1h", auto_adjust=False, prepost=True, proxy=self.proxy)
            logging.disable(logging.NOTSET)
        return self._prices_1wk_1h_prepost

    def _get_1wk_1h_reg_prices(self):
        if self._prices_1wk_1h_reg is None:
            # Temporarily disable error printing
            logging.disable(logging.CRITICAL)
            self._prices_1wk_1h_reg = self._tkr.history(period="1wk", interval="1h", auto_adjust=False, prepost=False, proxy=self.proxy)
            logging.disable(logging.NOTSET)
        return self._prices_1wk_1h_reg

    def _get_exchange_metadata(self):
        if self._md is not None:
            return self._md

        self._get_1y_prices()
        self._md = self._tkr.get_history_metadata(proxy=self.proxy)
        return self._md

    def _exchange_open_now(self):
        t = pd.Timestamp.utcnow()
        self._get_exchange_metadata()

        # if self._today_open is None and self._today_close is None:
        #     r = False
        # else:
        #     r = self._today_open <= t and t < self._today_close

        # if self._today_midnight is None:
        #     r = False
        # elif self._today_midnight.date() > t.tz_convert(self.timezone).date():
        #     r = False
        # else:
        #     r = t < self._today_midnight

        last_day_cutoff = self._get_1y_prices().index[-1] + datetime.timedelta(days=1)
        last_day_cutoff += datetime.timedelta(minutes=20)
        r = t < last_day_cutoff

        # print("_exchange_open_now() returning", r)
        return r

    @property
    def currency(self):
        if self._currency is not None:
            return self._currency

        if self._tkr._history_metadata is None:
            self._get_1y_prices()
        md = self._tkr.get_history_metadata(proxy=self.proxy)
        self._currency = md["currency"]
        return self._currency

    @property
    def quote_type(self):
        if self._quote_type is not None:
            return self._quote_type

        if self._tkr._history_metadata is None:
            self._get_1y_prices()
        md = self._tkr.get_history_metadata(proxy=self.proxy)
        self._quote_type = md["instrumentType"]
        return self._quote_type

    @property
    def exchange(self):
        if self._exchange is not None:
            return self._exchange

        self._exchange = self._get_exchange_metadata()["exchangeName"]
        return self._exchange

    @property
    def timezone(self):
        if self._timezone is not None:
            return self._timezone

        self._timezone = self._get_exchange_metadata()["exchangeTimezoneName"]
        return self._timezone

    @property
    def shares(self):
        if self._shares is not None:
            return self._shares

        shares = self._tkr.get_shares_full(start=pd.Timestamp.utcnow().date()-pd.Timedelta(days=548), proxy=self.proxy)
        # if shares is None:
        #     # Requesting 18 months failed, so fallback to shares which should include last year
        #     shares = self._tkr.get_shares()
        if shares is not None:
            if isinstance(shares, pd.DataFrame):
                shares = shares[shares.columns[0]]
            self._shares = int(shares.iloc[-1])
        return self._shares

    @property
    def last_price(self):
        if self._last_price is not None:
            return self._last_price
        prices = self._get_1y_prices()
        if prices.empty:
            md = self._get_exchange_metadata()
            if "regularMarketPrice" in md:
                self._last_price = md["regularMarketPrice"]
        else:
            self._last_price = float(prices["Close"].iloc[-1])
            if _np.isnan(self._last_price):
                md = self._get_exchange_metadata()
                if "regularMarketPrice" in md:
                    self._last_price = md["regularMarketPrice"]
        return self._last_price

    @property
    def previous_close(self):
        if self._prev_close is not None:
            return self._prev_close
        prices = self._get_1wk_1h_prepost_prices()
        fail = False
        if prices.empty:
            fail = True
        else:
            prices = prices[["Close"]].groupby(prices.index.date).last()
            if prices.shape[0] < 2:
                # Very few symbols have previousClose despite no
                # no trading data e.g. 'QCSTIX'.
                fail = True
            else:
                self._prev_close = float(prices["Close"].iloc[-2])
        if fail:
            # Fallback to original info[] if available.
            self._tkr.info  # trigger fetch
            k = "previousClose"
            if self._tkr._quote._retired_info is not None and k in self._tkr._quote._retired_info:
                self._prev_close = self._tkr._quote._retired_info[k]
        return self._prev_close

    @property
    def regular_market_previous_close(self):
        if self._reg_prev_close is not None:
            return self._reg_prev_close
        prices = self._get_1y_prices()
        if prices.shape[0] == 1:
            # Tiny % of tickers don't return daily history before last trading day,
            # so backup option is hourly history:
            prices = self._get_1wk_1h_reg_prices()
            prices = prices[["Close"]].groupby(prices.index.date).last()
        if prices.shape[0] < 2:
            # Very few symbols have regularMarketPreviousClose despite no
            # no trading data. E.g. 'QCSTIX'.
            # So fallback to original info[] if available.
            self._tkr.info  # trigger fetch
            k = "regularMarketPreviousClose"
            if self._tkr._quote._retired_info is not None and k in self._tkr._quote._retired_info:
                self._reg_prev_close = self._tkr._quote._retired_info[k]
        else:
            self._reg_prev_close = float(prices["Close"].iloc[-2])
        return self._reg_prev_close

    @property
    def open(self):
        if self._open is not None:
            return self._open
        prices = self._get_1y_prices()
        if prices.empty:
            self._open = None
        else:
            self._open = float(prices["Open"].iloc[-1])
            if _np.isnan(self._open):
                self._open = None
        return self._open

    @property
    def day_high(self):
        if self._day_high is not None:
            return self._day_high
        prices = self._get_1y_prices()
        if prices.empty:
            self._day_high = None
        else:
            self._day_high = float(prices["High"].iloc[-1])
            if _np.isnan(self._day_high):
                self._day_high = None
        return self._day_high

    @property
    def day_low(self):
        if self._day_low is not None:
            return self._day_low
        prices = self._get_1y_prices()
        if prices.empty:
            self._day_low = None
        else:
            self._day_low = float(prices["Low"].iloc[-1])
            if _np.isnan(self._day_low):
                self._day_low = None
        return self._day_low

    @property
    def last_volume(self):
        if self._last_volume is not None:
            return self._last_volume
        prices = self._get_1y_prices()
        self._last_volume = None if prices.empty else int(prices["Volume"].iloc[-1])
        return self._last_volume

    @property
    def fifty_day_average(self):
        if self._50d_day_average is not None:
            return self._50d_day_average

        prices = self._get_1y_prices(fullDaysOnly=True)
        if prices.empty:
            self._50d_day_average = None
        else:
            n = prices.shape[0]
            a = n-50
            b = n
            if a < 0:
                a = 0
            self._50d_day_average = float(prices["Close"].iloc[a:b].mean())

        return self._50d_day_average

    @property
    def two_hundred_day_average(self):
        if self._200d_day_average is not None:
            return self._200d_day_average

        prices = self._get_1y_prices(fullDaysOnly=True)
        if prices.empty:
            self._200d_day_average = None
        else:
            n = prices.shape[0]
            a = n-200
            b = n
            if a < 0:
                a = 0

            self._200d_day_average = float(prices["Close"].iloc[a:b].mean())

        return self._200d_day_average

    @property
    def ten_day_average_volume(self):
        if self._10d_avg_vol is not None:
            return self._10d_avg_vol

        prices = self._get_1y_prices(fullDaysOnly=True)
        if prices.empty:
            self._10d_avg_vol = None
        else:
            n = prices.shape[0]
            a = n-10
            b = n
            if a < 0:
                a = 0
            self._10d_avg_vol = int(prices["Volume"].iloc[a:b].mean())

        return self._10d_avg_vol

    @property
    def three_month_average_volume(self):
        if self._3mo_avg_vol is not None:
            return self._3mo_avg_vol

        prices = self._get_1y_prices(fullDaysOnly=True)
        if prices.empty:
            self._3mo_avg_vol = None
        else:
            dt1 = prices.index[-1]
            dt0 = dt1 - utils._interval_to_timedelta("3mo") + utils._interval_to_timedelta("1d")
            self._3mo_avg_vol = int(prices.loc[dt0:dt1, "Volume"].mean())

        return self._3mo_avg_vol

    @property
    def year_high(self):
        if self._year_high is not None:
            return self._year_high

        prices = self._get_1y_prices(fullDaysOnly=True)
        if prices.empty:
            prices = self._get_1y_prices(fullDaysOnly=False)
        self._year_high = float(prices["High"].max())
        return self._year_high

    @property
    def year_low(self):
        if self._year_low is not None:
            return self._year_low

        prices = self._get_1y_prices(fullDaysOnly=True)
        if prices.empty:
            prices = self._get_1y_prices(fullDaysOnly=False)
        self._year_low = float(prices["Low"].min())
        return self._year_low

    @property
    def year_change(self):
        if self._year_change is not None:
            return self._year_change

        prices = self._get_1y_prices(fullDaysOnly=True)
        if prices.shape[0] >= 2:
            self._year_change = (prices["Close"].iloc[-1] - prices["Close"].iloc[0]) / prices["Close"].iloc[0]
            self._year_change = float(self._year_change)
        return self._year_change

    @property
    def market_cap(self):
        if self._mcap is not None:
            return self._mcap

        try:
            shares = self.shares
        except Exception as e:
            if "Cannot retrieve share count" in str(e):
                shares = None
            elif "failed to decrypt Yahoo" in str(e):
                shares = None
            else:
                raise

        if shares is None:
            # Very few symbols have marketCap despite no share count.
            # E.g. 'BTC-USD'
            # So fallback to original info[] if available.
            self._tkr.info
            k = "marketCap"
            if self._tkr._quote._retired_info is not None and k in self._tkr._quote._retired_info:
                self._mcap = self._tkr._quote._retired_info[k]
        else:
            self._mcap = float(shares * self.last_price)
        return self._mcap


class Quote:

    def __init__(self, data: YfData, symbol: str, proxy=None):
        self._data = data
        self._symbol = symbol
        self.proxy = proxy

        self._info = None
        self._retired_info = None
        self._sustainability = None
        self._recommendations = None
        self._upgrades_downgrades = None
        self._calendar = None

        self._already_scraped = False
        self._already_fetched = False
        self._already_fetched_complementary = False

    @property
    def info(self) -> dict:
        if self._info is None:
            self._fetch_info(self.proxy)
            self._fetch_complementary(self.proxy)

        return self._info

    @property
    def sustainability(self) -> pd.DataFrame:
        if self._sustainability is None:
            raise YFNotImplementedError('sustainability')
        return self._sustainability

    @property
    def recommendations(self) -> pd.DataFrame:
        if self._recommendations is None:
            result = self._fetch(self.proxy, modules=['recommendationTrend'])
            try:
                data = result["quoteSummary"]["result"][0]["recommendationTrend"]["trend"]
            except (KeyError, IndexError):
                raise YFinanceDataException(f"Failed to parse json response from Yahoo Finance: {result}")
            self._recommendations = pd.DataFrame(data)
        return self._recommendations

    @property
    def upgrades_downgrades(self) -> pd.DataFrame:
        if self._upgrades_downgrades is None:
            result = self._fetch(self.proxy, modules=['upgradeDowngradeHistory'])
            try:
                data = result["quoteSummary"]["result"][0]["upgradeDowngradeHistory"]["history"]
                if len(data) == 0:
                    raise YFinanceDataException(f"No upgrade/downgrade history found for {self._symbol}")
                df = pd.DataFrame(data)
                df.rename(columns={"epochGradeDate": "GradeDate", 'firm': 'Firm', 'toGrade': 'ToGrade', 'fromGrade': 'FromGrade', 'action': 'Action'}, inplace=True)
                df.set_index('GradeDate', inplace=True)
                df.index = pd.to_datetime(df.index, unit='s')
                self._upgrades_downgrades = df
            except (KeyError, IndexError):
                raise YFinanceDataException(f"Failed to parse json response from Yahoo Finance: {result}")
        return self._upgrades_downgrades

    @property
    def calendar(self) -> pd.DataFrame:
        if self._calendar is None:
            self._fetch_calendar()
        return self._calendar

    @staticmethod
    def valid_modules():
        return quote_summary_valid_modules

    def _fetch(self, proxy, modules: list):
        if not isinstance(modules, list):
            raise YFinanceException("Should provide a list of modules, see available modules using `valid_modules`")

        modules = ','.join([m for m in modules if m in quote_summary_valid_modules])
        if len(modules) == 0:
            raise YFinanceException("No valid modules provided, see available modules using `valid_modules`")
        params_dict = {"modules": modules, "corsDomain": "finance.yahoo.com", "formatted": "false", "symbol": self._symbol}
        result = self._data.get_raw_json(_QUOTE_SUMMARY_URL_ + f"/{self._symbol}", user_agent_headers=self._data.user_agent_headers, params=params_dict, proxy=proxy)
        return result

    def _fetch_info(self, proxy):
        if self._already_fetched:
            return
        self._already_fetched = True
        modules = ['financialData', 'quoteType', 'defaultKeyStatistics', 'assetProfile', 'summaryDetail']
        result = self._fetch(proxy, modules=modules)
        result["quoteSummary"]["result"][0]["symbol"] = self._symbol
        query1_info = next(
            (info for info in result.get("quoteSummary", {}).get("result", []) if info["symbol"] == self._symbol),
            None,
        )
        # Most keys that appear in multiple dicts have same value. Except 'maxAge' because
        # Yahoo not consistent with days vs seconds. Fix it here:
        for k in query1_info:
            if "maxAge" in query1_info[k] and query1_info[k]["maxAge"] == 1:
                query1_info[k]["maxAge"] = 86400
        query1_info = {
            k1: v1
            for k, v in query1_info.items()
            if isinstance(v, dict)
            for k1, v1 in v.items()
            if v1
        }
        # recursively format but only because of 'companyOfficers'

        def _format(k, v):
            if isinstance(v, dict) and "raw" in v and "fmt" in v:
                v2 = v["fmt"] if k in {"regularMarketTime", "postMarketTime"} else v["raw"]
            elif isinstance(v, list):
                v2 = [_format(None, x) for x in v]
            elif isinstance(v, dict):
                v2 = {k: _format(k, x) for k, x in v.items()}
            elif isinstance(v, str):
                v2 = v.replace("\xa0", " ")
            else:
                v2 = v
            return v2
        for k, v in query1_info.items():
            query1_info[k] = _format(k, v)
        self._info = query1_info

    def _fetch_complementary(self, proxy):
        if self._already_fetched_complementary:
            return
        self._already_fetched_complementary = True

        # self._scrape(proxy)  # decrypt broken
        self._fetch_info(proxy)
        if self._info is None:
            return

        # Complementary key-statistics. For now just want 'trailing PEG ratio'
        keys = {"trailingPegRatio"}
        if keys:
            # Simplified the original scrape code for key-statistics. Very expensive for fetching
            # just one value, best if scraping most/all:
            #
            # p = _re.compile(r'root\.App\.main = (.*);')
            # url = 'https://finance.yahoo.com/quote/{}/key-statistics?p={}'.format(self._ticker.ticker, self._ticker.ticker)
            # try:
            #     r = session.get(url, headers=utils.user_agent_headers)
            #     data = _json.loads(p.findall(r.text)[0])
            #     key_stats = data['context']['dispatcher']['stores']['QuoteTimeSeriesStore']["timeSeries"]
            #     for k in keys:
            #         if k not in key_stats or len(key_stats[k])==0:
            #             # Yahoo website prints N/A, indicates Yahoo lacks necessary data to calculate
            #             v = None
            #         else:
            #             # Select most recent (last) raw value in list:
            #             v = key_stats[k][-1]["reportedValue"]["raw"]
            #         self._info[k] = v
            # except Exception:
            #     raise
            #     pass
            #
            # For just one/few variable is faster to query directly:
            url = f"https://query1.finance.yahoo.com/ws/fundamentals-timeseries/v1/finance/timeseries/{self._symbol}?symbol={self._symbol}"
            for k in keys:
                url += "&type=" + k
            # Request 6 months of data
            start = pd.Timestamp.utcnow().floor("D") - datetime.timedelta(days=365 // 2)
            start = int(start.timestamp())
            end = pd.Timestamp.utcnow().ceil("D")
            end = int(end.timestamp())
            url += f"&period1={start}&period2={end}"

            json_str = self._data.cache_get(url=url, proxy=proxy).text
            json_data = json.loads(json_str)
            if json_data["timeseries"]["error"] is not None:
                raise YFinanceException("Failed to parse json response from Yahoo Finance: " + json_data["error"])
            for k in keys:
                keydict = json_data["timeseries"]["result"][0]
                if k in keydict:
                    self._info[k] = keydict[k][-1]["reportedValue"]["raw"]
                else:
<<<<<<< HEAD
                    # Select most recent (last) raw value in list:
                    v = key_stats[k][-1]["reportedValue"]["raw"]
            except Exception:
                v = None
            self._info[k] = v

    def _fetch_calendar(self):
        # secFilings return too old data, so not requesting it for now
        result = self._fetch(self.proxy, modules=['calendarEvents'])
        try:
            dates = []
            events = []
            earnings_stats = None
            _events = result["quoteSummary"]["result"][0]["calendarEvents"]
            if 'dividendDate' in _events:
                dates.append(str(datetime.datetime.fromtimestamp(_events['dividendDate']).date()))
                events.append('Dividend Date')
            if 'exDividendDate' in _events:
                dates.append(str(datetime.datetime.fromtimestamp(_events['exDividendDate']).date()))
                events.append('Ex-Dividend Date')
            # splits = _events.get('splitDate')  # need to check later, i will add code for this if found data
            earnings = _events.get('earnings')
            if earnings is not None:
                _dates = earnings.get('earningsDate', [])
                earnings['earningsDate'] = str(datetime.datetime.fromtimestamp(_dates[0]).date()) \
                    if len(_dates) == 1 \
                    else str(datetime.datetime.fromtimestamp(_dates[0]).date()) + ' - ' + str(datetime.datetime.fromtimestamp(_dates[1]).date())
                dates.append(earnings['earningsDate'])
                events.append('Earnings Date')
                earnings_stats = pd.DataFrame.from_dict(earnings, orient='index')
                earnings_stats.columns = ['Value']
                earnings_stats.index.name = 'Key'
            # return empty dataframe if no events
            if len(dates) == 0:
                self._calendar = pd.DataFrame()
                return
            # create calendar dataframe
            df = pd.DataFrame({'Event': events, 'Date': dates})
            # add earnings stats as attributes
            df.attrs['earnings'] = earnings_stats
            self._calendar = df
        except (KeyError, IndexError):
            raise YFinanceDataException(f"Failed to parse json response from Yahoo Finance: {result}")
=======
                    self.info[k] = None
>>>>>>> a6790606
<|MERGE_RESOLUTION|>--- conflicted
+++ resolved
@@ -560,7 +560,6 @@
         self._retired_info = None
         self._sustainability = None
         self._recommendations = None
-        self._upgrades_downgrades = None
         self._calendar = None
 
         self._already_scraped = False
@@ -725,12 +724,8 @@
                 if k in keydict:
                     self._info[k] = keydict[k][-1]["reportedValue"]["raw"]
                 else:
-<<<<<<< HEAD
-                    # Select most recent (last) raw value in list:
-                    v = key_stats[k][-1]["reportedValue"]["raw"]
-            except Exception:
-                v = None
-            self._info[k] = v
+                    self.info[k] = None
+
 
     def _fetch_calendar(self):
         # secFilings return too old data, so not requesting it for now
@@ -768,7 +763,4 @@
             df.attrs['earnings'] = earnings_stats
             self._calendar = df
         except (KeyError, IndexError):
-            raise YFinanceDataException(f"Failed to parse json response from Yahoo Finance: {result}")
-=======
-                    self.info[k] = None
->>>>>>> a6790606
+            raise YFinanceDataException(f"Failed to parse json response from Yahoo Finance: {result}")